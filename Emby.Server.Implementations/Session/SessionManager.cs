#nullable disable

#pragma warning disable CS1591

using System;
using System.Collections.Concurrent;
using System.Collections.Generic;
using System.Globalization;
using System.Linq;
using System.Threading;
using System.Threading.Tasks;
using Jellyfin.Data.Entities;
using Jellyfin.Data.Entities.Security;
using Jellyfin.Data.Enums;
using Jellyfin.Data.Events;
<<<<<<< HEAD
using Jellyfin.Data.Queries;
=======
using Jellyfin.Extensions;
>>>>>>> 94056049
using MediaBrowser.Common.Events;
using MediaBrowser.Common.Extensions;
using MediaBrowser.Controller;
using MediaBrowser.Controller.Authentication;
using MediaBrowser.Controller.Devices;
using MediaBrowser.Controller.Drawing;
using MediaBrowser.Controller.Dto;
using MediaBrowser.Controller.Entities;
using MediaBrowser.Controller.Events;
using MediaBrowser.Controller.Events.Session;
using MediaBrowser.Controller.Library;
using MediaBrowser.Controller.Net;
using MediaBrowser.Controller.Session;
using MediaBrowser.Model.Dto;
using MediaBrowser.Model.Entities;
using MediaBrowser.Model.Library;
using MediaBrowser.Model.Querying;
using MediaBrowser.Model.Session;
using MediaBrowser.Model.SyncPlay;
using Microsoft.EntityFrameworkCore;
using Microsoft.Extensions.Logging;
using Episode = MediaBrowser.Controller.Entities.TV.Episode;

namespace Emby.Server.Implementations.Session
{
    /// <summary>
    /// Class SessionManager.
    /// </summary>
    public class SessionManager : ISessionManager, IDisposable
    {
        private readonly IUserDataManager _userDataManager;
        private readonly ILogger<SessionManager> _logger;
        private readonly IEventManager _eventManager;
        private readonly ILibraryManager _libraryManager;
        private readonly IUserManager _userManager;
        private readonly IMusicManager _musicManager;
        private readonly IDtoService _dtoService;
        private readonly IImageProcessor _imageProcessor;
        private readonly IMediaSourceManager _mediaSourceManager;
        private readonly IServerApplicationHost _appHost;
        private readonly IDeviceManager _deviceManager;

        /// <summary>
        /// The active connections.
        /// </summary>
        private readonly ConcurrentDictionary<string, SessionInfo> _activeConnections = new (StringComparer.OrdinalIgnoreCase);

        private Timer _idleTimer;

        private DtoOptions _itemInfoDtoOptions;
        private bool _disposed = false;

        public SessionManager(
            ILogger<SessionManager> logger,
            IEventManager eventManager,
            IUserDataManager userDataManager,
            ILibraryManager libraryManager,
            IUserManager userManager,
            IMusicManager musicManager,
            IDtoService dtoService,
            IImageProcessor imageProcessor,
            IServerApplicationHost appHost,
            IDeviceManager deviceManager,
            IMediaSourceManager mediaSourceManager)
        {
            _logger = logger;
            _eventManager = eventManager;
            _userDataManager = userDataManager;
            _libraryManager = libraryManager;
            _userManager = userManager;
            _musicManager = musicManager;
            _dtoService = dtoService;
            _imageProcessor = imageProcessor;
            _appHost = appHost;
            _deviceManager = deviceManager;
            _mediaSourceManager = mediaSourceManager;

            _deviceManager.DeviceOptionsUpdated += OnDeviceManagerDeviceOptionsUpdated;
        }

        /// <inheritdoc />
        public event EventHandler<GenericEventArgs<AuthenticationRequest>> AuthenticationFailed;

        /// <inheritdoc />
        public event EventHandler<GenericEventArgs<AuthenticationResult>> AuthenticationSucceeded;

        /// <summary>
        /// Occurs when playback has started.
        /// </summary>
        public event EventHandler<PlaybackProgressEventArgs> PlaybackStart;

        /// <summary>
        /// Occurs when playback has progressed.
        /// </summary>
        public event EventHandler<PlaybackProgressEventArgs> PlaybackProgress;

        /// <summary>
        /// Occurs when playback has stopped.
        /// </summary>
        public event EventHandler<PlaybackStopEventArgs> PlaybackStopped;

        /// <inheritdoc />
        public event EventHandler<SessionEventArgs> SessionStarted;

        /// <inheritdoc />
        public event EventHandler<SessionEventArgs> CapabilitiesChanged;

        /// <inheritdoc />
        public event EventHandler<SessionEventArgs> SessionEnded;

        /// <inheritdoc />
        public event EventHandler<SessionEventArgs> SessionActivity;

        /// <inheritdoc />
        public event EventHandler<SessionEventArgs> SessionControllerConnected;

        /// <summary>
        /// Gets all connections.
        /// </summary>
        /// <value>All connections.</value>
        public IEnumerable<SessionInfo> Sessions => _activeConnections.Values.OrderByDescending(c => c.LastActivityDate);

        private void OnDeviceManagerDeviceOptionsUpdated(object sender, GenericEventArgs<Tuple<string, DeviceOptions>> e)
        {
            foreach (var session in Sessions)
            {
                if (string.Equals(session.DeviceId, e.Argument.Item1, StringComparison.Ordinal))
                {
                    if (!string.IsNullOrWhiteSpace(e.Argument.Item2.CustomName))
                    {
                        session.HasCustomDeviceName = true;
                        session.DeviceName = e.Argument.Item2.CustomName;
                    }
                    else
                    {
                        session.HasCustomDeviceName = false;
                    }
                }
            }
        }

        /// <inheritdoc />
        public void Dispose()
        {
            Dispose(true);
            GC.SuppressFinalize(this);
        }

        /// <summary>
        /// Releases unmanaged and optionally managed resources.
        /// </summary>
        /// <param name="disposing"><c>true</c> to release both managed and unmanaged resources; <c>false</c> to release only unmanaged resources.</param>
        protected virtual void Dispose(bool disposing)
        {
            if (_disposed)
            {
                return;
            }

            if (disposing)
            {
                _idleTimer?.Dispose();
            }

            _idleTimer = null;

            _deviceManager.DeviceOptionsUpdated -= OnDeviceManagerDeviceOptionsUpdated;

            _disposed = true;
        }

        private void CheckDisposed()
        {
            if (_disposed)
            {
                throw new ObjectDisposedException(GetType().Name);
            }
        }

        private void OnSessionStarted(SessionInfo info)
        {
            if (!string.IsNullOrEmpty(info.DeviceId))
            {
                var capabilities = _deviceManager.GetCapabilities(info.DeviceId);

                if (capabilities != null)
                {
                    ReportCapabilities(info, capabilities, false);
                }
            }

            _eventManager.Publish(new SessionStartedEventArgs(info));

            EventHelper.QueueEventIfNotNull(
                SessionStarted,
                this,
                new SessionEventArgs
                {
                    SessionInfo = info
                },
                _logger);
        }

        private void OnSessionEnded(SessionInfo info)
        {
            EventHelper.QueueEventIfNotNull(
                SessionEnded,
                this,
                new SessionEventArgs
                {
                    SessionInfo = info
                },
                _logger);

            _eventManager.Publish(new SessionEndedEventArgs(info));

            info.Dispose();
        }

        /// <inheritdoc />
        public void UpdateDeviceName(string sessionId, string deviceName)
        {
            var session = GetSession(sessionId);
            if (session != null)
            {
                session.DeviceName = deviceName;
            }
        }

        /// <summary>
        /// Logs the user activity.
        /// </summary>
        /// <param name="appName">Type of the client.</param>
        /// <param name="appVersion">The app version.</param>
        /// <param name="deviceId">The device id.</param>
        /// <param name="deviceName">Name of the device.</param>
        /// <param name="remoteEndPoint">The remote end point.</param>
        /// <param name="user">The user.</param>
        /// <returns>SessionInfo.</returns>
        public async Task<SessionInfo> LogSessionActivity(
            string appName,
            string appVersion,
            string deviceId,
            string deviceName,
            string remoteEndPoint,
            User user)
        {
            CheckDisposed();

            if (string.IsNullOrEmpty(appName))
            {
                throw new ArgumentNullException(nameof(appName));
            }

            if (string.IsNullOrEmpty(appVersion))
            {
                throw new ArgumentNullException(nameof(appVersion));
            }

            if (string.IsNullOrEmpty(deviceId))
            {
                throw new ArgumentNullException(nameof(deviceId));
            }

            var activityDate = DateTime.UtcNow;
            var session = await GetSessionInfo(appName, appVersion, deviceId, deviceName, remoteEndPoint, user).ConfigureAwait(false);
            var lastActivityDate = session.LastActivityDate;
            session.LastActivityDate = activityDate;

            if (user != null)
            {
                var userLastActivityDate = user.LastActivityDate ?? DateTime.MinValue;

                if ((activityDate - userLastActivityDate).TotalSeconds > 60)
                {
                    try
                    {
                        user.LastActivityDate = activityDate;
                        await _userManager.UpdateUserAsync(user);
                    }
                    catch (DbUpdateConcurrencyException e)
                    {
                        _logger.LogDebug(e, "Error updating user's last activity date.");
                    }
                }
            }

            if ((activityDate - lastActivityDate).TotalSeconds > 10)
            {
                SessionActivity?.Invoke(
                    this,
                    new SessionEventArgs
                    {
                        SessionInfo = session
                    });
            }

            return session;
        }

        /// <inheritdoc />
        public void OnSessionControllerConnected(SessionInfo info)
        {
            EventHelper.QueueEventIfNotNull(
                SessionControllerConnected,
                this,
                new SessionEventArgs
                {
                    SessionInfo = info
                },
                _logger);
        }

        /// <inheritdoc />
        public void CloseIfNeeded(SessionInfo session)
        {
            if (!session.SessionControllers.Any(i => i.IsSessionActive))
            {
                var key = GetSessionKey(session.Client, session.DeviceId);

                _activeConnections.TryRemove(key, out _);

                OnSessionEnded(session);
            }
        }

        /// <inheritdoc />
        public void ReportSessionEnded(string sessionId)
        {
            CheckDisposed();
            var session = GetSession(sessionId, false);

            if (session != null)
            {
                var key = GetSessionKey(session.Client, session.DeviceId);

                _activeConnections.TryRemove(key, out _);

                OnSessionEnded(session);
            }
        }

        private Task<MediaSourceInfo> GetMediaSource(BaseItem item, string mediaSourceId, string liveStreamId)
        {
            return _mediaSourceManager.GetMediaSource(item, mediaSourceId, liveStreamId, false, CancellationToken.None);
        }

        /// <summary>
        /// Updates the now playing item id.
        /// </summary>
        /// <returns>Task.</returns>
        private async Task UpdateNowPlayingItem(SessionInfo session, PlaybackProgressInfo info, BaseItem libraryItem, bool updateLastCheckInTime)
        {
            if (string.IsNullOrEmpty(info.MediaSourceId))
            {
                info.MediaSourceId = info.ItemId.ToString("N", CultureInfo.InvariantCulture);
            }

            if (!info.ItemId.Equals(Guid.Empty) && info.Item == null && libraryItem != null)
            {
                var current = session.NowPlayingItem;

                if (current == null || !info.ItemId.Equals(current.Id))
                {
                    var runtimeTicks = libraryItem.RunTimeTicks;

                    MediaSourceInfo mediaSource = null;
                    if (libraryItem is IHasMediaSources)
                    {
                        mediaSource = await GetMediaSource(libraryItem, info.MediaSourceId, info.LiveStreamId).ConfigureAwait(false);

                        if (mediaSource != null)
                        {
                            runtimeTicks = mediaSource.RunTimeTicks;
                        }
                    }

                    info.Item = GetItemInfo(libraryItem, mediaSource);

                    info.Item.RunTimeTicks = runtimeTicks;
                }
                else
                {
                    info.Item = current;
                }
            }

            session.NowPlayingItem = info.Item;
            session.LastActivityDate = DateTime.UtcNow;

            if (updateLastCheckInTime)
            {
                session.LastPlaybackCheckIn = DateTime.UtcNow;
            }

            session.PlayState.IsPaused = info.IsPaused;
            session.PlayState.PositionTicks = info.PositionTicks;
            session.PlayState.MediaSourceId = info.MediaSourceId;
            session.PlayState.CanSeek = info.CanSeek;
            session.PlayState.IsMuted = info.IsMuted;
            session.PlayState.VolumeLevel = info.VolumeLevel;
            session.PlayState.AudioStreamIndex = info.AudioStreamIndex;
            session.PlayState.SubtitleStreamIndex = info.SubtitleStreamIndex;
            session.PlayState.PlayMethod = info.PlayMethod;
            session.PlayState.RepeatMode = info.RepeatMode;
            session.PlaylistItemId = info.PlaylistItemId;

            var nowPlayingQueue = info.NowPlayingQueue;

            if (nowPlayingQueue != null)
            {
                session.NowPlayingQueue = nowPlayingQueue;
            }
        }

        /// <summary>
        /// Removes the now playing item id.
        /// </summary>
        /// <param name="session">The session.</param>
        private void RemoveNowPlayingItem(SessionInfo session)
        {
            session.NowPlayingItem = null;
            session.PlayState = new PlayerStateInfo();

            if (!string.IsNullOrEmpty(session.DeviceId))
            {
                ClearTranscodingInfo(session.DeviceId);
            }
        }

        private static string GetSessionKey(string appName, string deviceId)
            => appName + deviceId;

        /// <summary>
        /// Gets the connection.
        /// </summary>
        /// <param name="appName">Type of the client.</param>
        /// <param name="appVersion">The app version.</param>
        /// <param name="deviceId">The device id.</param>
        /// <param name="deviceName">Name of the device.</param>
        /// <param name="remoteEndPoint">The remote end point.</param>
        /// <param name="user">The user.</param>
        /// <returns>SessionInfo.</returns>
        private async Task<SessionInfo> GetSessionInfo(
            string appName,
            string appVersion,
            string deviceId,
            string deviceName,
            string remoteEndPoint,
            User user)
        {
            CheckDisposed();

            if (string.IsNullOrEmpty(deviceId))
            {
                throw new ArgumentNullException(nameof(deviceId));
            }

            var key = GetSessionKey(appName, deviceId);

            CheckDisposed();

            if (!_activeConnections.TryGetValue(key, out var sessionInfo))
            {
                _activeConnections[key] = await CreateSession(key, appName, appVersion, deviceId, deviceName, remoteEndPoint, user).ConfigureAwait(false);
                sessionInfo = _activeConnections[key];
            }

            sessionInfo.UserId = user?.Id ?? Guid.Empty;
            sessionInfo.UserName = user?.Username;
            sessionInfo.UserPrimaryImageTag = user?.ProfileImage == null ? null : GetImageCacheTag(user);
            sessionInfo.RemoteEndPoint = remoteEndPoint;
            sessionInfo.Client = appName;

            if (!sessionInfo.HasCustomDeviceName || string.IsNullOrEmpty(sessionInfo.DeviceName))
            {
                sessionInfo.DeviceName = deviceName;
            }

            sessionInfo.ApplicationVersion = appVersion;

            if (user == null)
            {
                sessionInfo.AdditionalUsers = Array.Empty<SessionUserInfo>();
            }

            return sessionInfo;
        }

        private async Task<SessionInfo> CreateSession(
            string key,
            string appName,
            string appVersion,
            string deviceId,
            string deviceName,
            string remoteEndPoint,
            User user)
        {
            var sessionInfo = new SessionInfo(this, _logger)
            {
                Client = appName,
                DeviceId = deviceId,
                ApplicationVersion = appVersion,
                Id = key.GetMD5().ToString("N", CultureInfo.InvariantCulture),
                ServerId = _appHost.SystemId
            };

            var username = user?.Username;

            sessionInfo.UserId = user?.Id ?? Guid.Empty;
            sessionInfo.UserName = username;
            sessionInfo.UserPrimaryImageTag = user?.ProfileImage == null ? null : GetImageCacheTag(user);
            sessionInfo.RemoteEndPoint = remoteEndPoint;

            if (string.IsNullOrEmpty(deviceName))
            {
                deviceName = "Network Device";
            }

            var deviceOptions = await _deviceManager.GetDeviceOptions(deviceId).ConfigureAwait(false);
            if (string.IsNullOrEmpty(deviceOptions?.CustomName))
            {
                sessionInfo.DeviceName = deviceName;
            }
            else
            {
                sessionInfo.DeviceName = deviceOptions.CustomName;
                sessionInfo.HasCustomDeviceName = true;
            }

            OnSessionStarted(sessionInfo);
            return sessionInfo;
        }

        private List<User> GetUsers(SessionInfo session)
        {
            var users = new List<User>();

            if (session.UserId != Guid.Empty)
            {
                var user = _userManager.GetUserById(session.UserId);

                if (user == null)
                {
                    throw new InvalidOperationException("User not found");
                }

                users.Add(user);

                users.AddRange(session.AdditionalUsers
                    .Select(i => _userManager.GetUserById(i.UserId))
                    .Where(i => i != null));
            }

            return users;
        }

        private void StartIdleCheckTimer()
        {
            _idleTimer ??= new Timer(CheckForIdlePlayback, null, TimeSpan.FromMinutes(5), TimeSpan.FromMinutes(5));
        }

        private void StopIdleCheckTimer()
        {
            if (_idleTimer != null)
            {
                _idleTimer.Dispose();
                _idleTimer = null;
            }
        }

        private async void CheckForIdlePlayback(object state)
        {
            var playingSessions = Sessions.Where(i => i.NowPlayingItem != null)
                .ToList();

            if (playingSessions.Count > 0)
            {
                var idle = playingSessions
                    .Where(i => (DateTime.UtcNow - i.LastPlaybackCheckIn).TotalMinutes > 5)
                    .ToList();

                foreach (var session in idle)
                {
                    _logger.LogDebug("Session {0} has gone idle while playing", session.Id);

                    try
                    {
                        await OnPlaybackStopped(new PlaybackStopInfo
                        {
                            Item = session.NowPlayingItem,
                            ItemId = session.NowPlayingItem == null ? Guid.Empty : session.NowPlayingItem.Id,
                            SessionId = session.Id,
                            MediaSourceId = session.PlayState?.MediaSourceId,
                            PositionTicks = session.PlayState?.PositionTicks
                        }).ConfigureAwait(false);
                    }
                    catch (Exception ex)
                    {
                        _logger.LogDebug("Error calling OnPlaybackStopped", ex);
                    }
                }

                playingSessions = Sessions.Where(i => i.NowPlayingItem != null)
                    .ToList();
            }

            if (playingSessions.Count == 0)
            {
                StopIdleCheckTimer();
            }
        }

        private BaseItem GetNowPlayingItem(SessionInfo session, Guid itemId)
        {
            var item = session.FullNowPlayingItem;
            if (item != null && item.Id.Equals(itemId))
            {
                return item;
            }

            item = _libraryManager.GetItemById(itemId);

            session.FullNowPlayingItem = item;

            return item;
        }

        /// <summary>
        /// Used to report that playback has started for an item.
        /// </summary>
        /// <param name="info">The info.</param>
        /// <returns>Task.</returns>
        /// <exception cref="ArgumentNullException"><c>info</c> is <c>null</c>.</exception>
        public async Task OnPlaybackStart(PlaybackStartInfo info)
        {
            CheckDisposed();

            if (info == null)
            {
                throw new ArgumentNullException(nameof(info));
            }

            var session = GetSession(info.SessionId);

            var libraryItem = info.ItemId == Guid.Empty
                ? null
                : GetNowPlayingItem(session, info.ItemId);

            await UpdateNowPlayingItem(session, info, libraryItem, true).ConfigureAwait(false);

            if (!string.IsNullOrEmpty(session.DeviceId) && info.PlayMethod != PlayMethod.Transcode)
            {
                ClearTranscodingInfo(session.DeviceId);
            }

            session.StartAutomaticProgress(info);

            var users = GetUsers(session);

            if (libraryItem != null)
            {
                foreach (var user in users)
                {
                    OnPlaybackStart(user, libraryItem);
                }
            }

            var eventArgs = new PlaybackStartEventArgs
            {
                Item = libraryItem,
                Users = users,
                MediaSourceId = info.MediaSourceId,
                MediaInfo = info.Item,
                DeviceName = session.DeviceName,
                ClientName = session.Client,
                DeviceId = session.DeviceId,
                Session = session
            };

            await _eventManager.PublishAsync(eventArgs).ConfigureAwait(false);

            // Nothing to save here
            // Fire events to inform plugins
            EventHelper.QueueEventIfNotNull(
                PlaybackStart,
                this,
                eventArgs,
                _logger);

            StartIdleCheckTimer();
        }

        /// <summary>
        /// Called when [playback start].
        /// </summary>
        /// <param name="user">The user object.</param>
        /// <param name="item">The item.</param>
        private void OnPlaybackStart(User user, BaseItem item)
        {
            var data = _userDataManager.GetUserData(user, item);

            data.PlayCount++;
            data.LastPlayedDate = DateTime.UtcNow;

            if (item.SupportsPlayedStatus && !item.SupportsPositionTicksResume)
            {
                data.Played = true;
            }
            else
            {
                data.Played = false;
            }

            _userDataManager.SaveUserData(user, item, data, UserDataSaveReason.PlaybackStart, CancellationToken.None);
        }

        /// <inheritdoc />
        public Task OnPlaybackProgress(PlaybackProgressInfo info)
        {
            return OnPlaybackProgress(info, false);
        }

        /// <summary>
        /// Used to report playback progress for an item.
        /// </summary>
        /// <returns>Task.</returns>
        public async Task OnPlaybackProgress(PlaybackProgressInfo info, bool isAutomated)
        {
            CheckDisposed();

            if (info == null)
            {
                throw new ArgumentNullException(nameof(info));
            }

            var session = GetSession(info.SessionId);

            var libraryItem = info.ItemId.Equals(Guid.Empty)
                ? null
                : GetNowPlayingItem(session, info.ItemId);

            await UpdateNowPlayingItem(session, info, libraryItem, !isAutomated).ConfigureAwait(false);

            var users = GetUsers(session);

            // only update saved user data on actual check-ins, not automated ones
            if (libraryItem != null && !isAutomated)
            {
                foreach (var user in users)
                {
                    OnPlaybackProgress(user, libraryItem, info);
                }
            }

            var eventArgs = new PlaybackProgressEventArgs
            {
                Item = libraryItem,
                Users = users,
                PlaybackPositionTicks = session.PlayState.PositionTicks,
                MediaSourceId = session.PlayState.MediaSourceId,
                MediaInfo = info.Item,
                DeviceName = session.DeviceName,
                ClientName = session.Client,
                DeviceId = session.DeviceId,
                IsPaused = info.IsPaused,
                PlaySessionId = info.PlaySessionId,
                IsAutomated = isAutomated,
                Session = session
            };

            await _eventManager.PublishAsync(eventArgs).ConfigureAwait(false);

            PlaybackProgress?.Invoke(this, eventArgs);

            if (!isAutomated)
            {
                session.StartAutomaticProgress(info);
            }

            StartIdleCheckTimer();
        }

        private void OnPlaybackProgress(User user, BaseItem item, PlaybackProgressInfo info)
        {
            var data = _userDataManager.GetUserData(user, item);

            var positionTicks = info.PositionTicks;

            var changed = false;

            if (positionTicks.HasValue)
            {
                _userDataManager.UpdatePlayState(item, data, positionTicks.Value);
                changed = true;
            }

            var tracksChanged = UpdatePlaybackSettings(user, info, data);
            if (!tracksChanged)
            {
                changed = true;
            }

            if (changed)
            {
                _userDataManager.SaveUserData(user, item, data, UserDataSaveReason.PlaybackProgress, CancellationToken.None);
            }
        }

        private static bool UpdatePlaybackSettings(User user, PlaybackProgressInfo info, UserItemData data)
        {
            var changed = false;

            if (user.RememberAudioSelections)
            {
                if (data.AudioStreamIndex != info.AudioStreamIndex)
                {
                    data.AudioStreamIndex = info.AudioStreamIndex;
                    changed = true;
                }
            }
            else
            {
                if (data.AudioStreamIndex.HasValue)
                {
                    data.AudioStreamIndex = null;
                    changed = true;
                }
            }

            if (user.RememberSubtitleSelections)
            {
                if (data.SubtitleStreamIndex != info.SubtitleStreamIndex)
                {
                    data.SubtitleStreamIndex = info.SubtitleStreamIndex;
                    changed = true;
                }
            }
            else
            {
                if (data.SubtitleStreamIndex.HasValue)
                {
                    data.SubtitleStreamIndex = null;
                    changed = true;
                }
            }

            return changed;
        }

        /// <summary>
        /// Used to report that playback has ended for an item.
        /// </summary>
        /// <param name="info">The info.</param>
        /// <returns>Task.</returns>
        /// <exception cref="ArgumentNullException"><c>info</c> is <c>null</c>.</exception>
        /// <exception cref="ArgumentOutOfRangeException"><c>info.PositionTicks</c> is <c>null</c> or negative.</exception>
        public async Task OnPlaybackStopped(PlaybackStopInfo info)
        {
            CheckDisposed();

            if (info == null)
            {
                throw new ArgumentNullException(nameof(info));
            }

            if (info.PositionTicks.HasValue && info.PositionTicks.Value < 0)
            {
                throw new ArgumentOutOfRangeException(nameof(info), "The PlaybackStopInfo's PositionTicks was negative.");
            }

            var session = GetSession(info.SessionId);

            session.StopAutomaticProgress();

            var libraryItem = info.ItemId.Equals(Guid.Empty)
                ? null
                : GetNowPlayingItem(session, info.ItemId);

            // Normalize
            if (string.IsNullOrEmpty(info.MediaSourceId))
            {
                info.MediaSourceId = info.ItemId.ToString("N", CultureInfo.InvariantCulture);
            }

            if (!info.ItemId.Equals(Guid.Empty) && info.Item == null && libraryItem != null)
            {
                var current = session.NowPlayingItem;

                if (current == null || !info.ItemId.Equals(current.Id))
                {
                    MediaSourceInfo mediaSource = null;

                    if (libraryItem is IHasMediaSources)
                    {
                        mediaSource = await GetMediaSource(libraryItem, info.MediaSourceId, info.LiveStreamId).ConfigureAwait(false);
                    }

                    info.Item = GetItemInfo(libraryItem, mediaSource);
                }
                else
                {
                    info.Item = current;
                }
            }

            if (info.Item != null)
            {
                var msString = info.PositionTicks.HasValue ? (info.PositionTicks.Value / 10000).ToString(CultureInfo.InvariantCulture) : "unknown";

                _logger.LogInformation(
                    "Playback stopped reported by app {0} {1} playing {2}. Stopped at {3} ms",
                    session.Client,
                    session.ApplicationVersion,
                    info.Item.Name,
                    msString);
            }

            if (info.NowPlayingQueue != null)
            {
                session.NowPlayingQueue = info.NowPlayingQueue;
            }

            session.PlaylistItemId = info.PlaylistItemId;

            RemoveNowPlayingItem(session);

            var users = GetUsers(session);
            var playedToCompletion = false;

            if (libraryItem != null)
            {
                foreach (var user in users)
                {
                    playedToCompletion = OnPlaybackStopped(user, libraryItem, info.PositionTicks, info.Failed);
                }
            }

            if (!string.IsNullOrEmpty(info.LiveStreamId))
            {
                try
                {
                    await _mediaSourceManager.CloseLiveStream(info.LiveStreamId).ConfigureAwait(false);
                }
                catch (Exception ex)
                {
                    _logger.LogError("Error closing live stream", ex);
                }
            }

            var eventArgs = new PlaybackStopEventArgs
            {
                Item = libraryItem,
                Users = users,
                PlaybackPositionTicks = info.PositionTicks,
                PlayedToCompletion = playedToCompletion,
                MediaSourceId = info.MediaSourceId,
                MediaInfo = info.Item,
                DeviceName = session.DeviceName,
                ClientName = session.Client,
                DeviceId = session.DeviceId,
                Session = session
            };

            await _eventManager.PublishAsync(eventArgs).ConfigureAwait(false);

            EventHelper.QueueEventIfNotNull(PlaybackStopped, this, eventArgs, _logger);
        }

        private bool OnPlaybackStopped(User user, BaseItem item, long? positionTicks, bool playbackFailed)
        {
            bool playedToCompletion = false;

            if (!playbackFailed)
            {
                var data = _userDataManager.GetUserData(user, item);

                if (positionTicks.HasValue)
                {
                    playedToCompletion = _userDataManager.UpdatePlayState(item, data, positionTicks.Value);
                }
                else
                {
                    // If the client isn't able to report this, then we'll just have to make an assumption
                    data.PlayCount++;
                    data.Played = item.SupportsPlayedStatus;
                    data.PlaybackPositionTicks = 0;
                    playedToCompletion = true;
                }

                _userDataManager.SaveUserData(user, item, data, UserDataSaveReason.PlaybackFinished, CancellationToken.None);
            }

            return playedToCompletion;
        }

        /// <summary>
        /// Gets the session.
        /// </summary>
        /// <param name="sessionId">The session identifier.</param>
        /// <param name="throwOnMissing">if set to <c>true</c> [throw on missing].</param>
        /// <returns>SessionInfo.</returns>
        /// <exception cref="ResourceNotFoundException">
        /// No session with an Id equal to <c>sessionId</c> was found
        /// and <c>throwOnMissing</c> is <c>true</c>.
        /// </exception>
        private SessionInfo GetSession(string sessionId, bool throwOnMissing = true)
        {
            var session = Sessions.FirstOrDefault(i => string.Equals(i.Id, sessionId, StringComparison.Ordinal));
            if (session == null && throwOnMissing)
            {
                throw new ResourceNotFoundException(
                    string.Format(CultureInfo.InvariantCulture, "Session {0} not found.", sessionId));
            }

            return session;
        }

        private SessionInfo GetSessionToRemoteControl(string sessionId)
        {
            // Accept either device id or session id
            var session = Sessions.FirstOrDefault(i => string.Equals(i.Id, sessionId, StringComparison.Ordinal));

            if (session == null)
            {
                throw new ResourceNotFoundException(
                    string.Format(CultureInfo.InvariantCulture, "Session {0} not found.", sessionId));
            }

            return session;
        }

        /// <inheritdoc />
        public Task SendMessageCommand(string controllingSessionId, string sessionId, MessageCommand command, CancellationToken cancellationToken)
        {
            CheckDisposed();

            var generalCommand = new GeneralCommand
            {
                Name = GeneralCommandType.DisplayMessage
            };

            generalCommand.Arguments["Header"] = command.Header;
            generalCommand.Arguments["Text"] = command.Text;

            if (command.TimeoutMs.HasValue)
            {
                generalCommand.Arguments["TimeoutMs"] = command.TimeoutMs.Value.ToString(CultureInfo.InvariantCulture);
            }

            return SendGeneralCommand(controllingSessionId, sessionId, generalCommand, cancellationToken);
        }

        /// <inheritdoc />
        public Task SendGeneralCommand(string controllingSessionId, string sessionId, GeneralCommand command, CancellationToken cancellationToken)
        {
            CheckDisposed();

            var session = GetSessionToRemoteControl(sessionId);

            if (!string.IsNullOrEmpty(controllingSessionId))
            {
                var controllingSession = GetSession(controllingSessionId);
                AssertCanControl(session, controllingSession);
            }

            return SendMessageToSession(session, SessionMessageType.GeneralCommand, command, cancellationToken);
        }

        private static async Task SendMessageToSession<T>(SessionInfo session, SessionMessageType name, T data, CancellationToken cancellationToken)
        {
            var controllers = session.SessionControllers;
            var messageId = Guid.NewGuid();

            foreach (var controller in controllers)
            {
                await controller.SendMessage(name, messageId, data, cancellationToken).ConfigureAwait(false);
            }
        }

        private static Task SendMessageToSessions<T>(IEnumerable<SessionInfo> sessions, SessionMessageType name, T data, CancellationToken cancellationToken)
        {
            IEnumerable<Task> GetTasks()
            {
                var messageId = Guid.NewGuid();
                foreach (var session in sessions)
                {
                    var controllers = session.SessionControllers;
                    foreach (var controller in controllers)
                    {
                        yield return controller.SendMessage(name, messageId, data, cancellationToken);
                    }
                }
            }

            return Task.WhenAll(GetTasks());
        }

        /// <inheritdoc />
        public async Task SendPlayCommand(string controllingSessionId, string sessionId, PlayRequest command, CancellationToken cancellationToken)
        {
            CheckDisposed();

            var session = GetSessionToRemoteControl(sessionId);

            var user = session.UserId == Guid.Empty ? null : _userManager.GetUserById(session.UserId);

            List<BaseItem> items;

            if (command.PlayCommand == PlayCommand.PlayInstantMix)
            {
                items = command.ItemIds.SelectMany(i => TranslateItemForInstantMix(i, user))
                    .ToList();

                command.PlayCommand = PlayCommand.PlayNow;
            }
            else
            {
                var list = new List<BaseItem>();
                foreach (var itemId in command.ItemIds)
                {
                    var subItems = TranslateItemForPlayback(itemId, user);
                    list.AddRange(subItems);
                }

                items = list;
            }

            if (command.PlayCommand == PlayCommand.PlayShuffle)
            {
                items.Shuffle();
                command.PlayCommand = PlayCommand.PlayNow;
            }

            command.ItemIds = items.Select(i => i.Id).ToArray();

            if (user != null)
            {
                if (items.Any(i => i.GetPlayAccess(user) != PlayAccess.Full))
                {
                    throw new ArgumentException(
                        string.Format(CultureInfo.InvariantCulture, "{0} is not allowed to play media.", user.Username));
                }
            }

            if (user != null
                && command.ItemIds.Length == 1
                && user.EnableNextEpisodeAutoPlay
                && _libraryManager.GetItemById(command.ItemIds[0]) is Episode episode)
            {
                var series = episode.Series;
                if (series != null)
                {
                    var episodes = series.GetEpisodes(
                            user,
                            new DtoOptions(false)
                            {
                                EnableImages = false
                            })
                        .Where(i => !i.IsVirtualItem)
                        .SkipWhile(i => i.Id != episode.Id)
                        .ToList();

                    if (episodes.Count > 0)
                    {
                        command.ItemIds = episodes.Select(i => i.Id).ToArray();
                    }
                }
            }

            if (!string.IsNullOrEmpty(controllingSessionId))
            {
                var controllingSession = GetSession(controllingSessionId);
                AssertCanControl(session, controllingSession);
                if (!controllingSession.UserId.Equals(Guid.Empty))
                {
                    command.ControllingUserId = controllingSession.UserId;
                }
            }

            await SendMessageToSession(session, SessionMessageType.Play, command, cancellationToken).ConfigureAwait(false);
        }

        /// <inheritdoc />
        public async Task SendSyncPlayCommand(SessionInfo session, SendCommand command, CancellationToken cancellationToken)
        {
            CheckDisposed();
            await SendMessageToSession(session, SessionMessageType.SyncPlayCommand, command, cancellationToken).ConfigureAwait(false);
        }

        /// <inheritdoc />
        public async Task SendSyncPlayGroupUpdate<T>(SessionInfo session, GroupUpdate<T> command, CancellationToken cancellationToken)
        {
            CheckDisposed();
            await SendMessageToSession(session, SessionMessageType.SyncPlayGroupUpdate, command, cancellationToken).ConfigureAwait(false);
        }

        private IEnumerable<BaseItem> TranslateItemForPlayback(Guid id, User user)
        {
            var item = _libraryManager.GetItemById(id);

            if (item == null)
            {
                _logger.LogError("A non-existant item Id {0} was passed into TranslateItemForPlayback", id);
                return Array.Empty<BaseItem>();
            }

            if (item is IItemByName byName)
            {
                return byName.GetTaggedItems(new InternalItemsQuery(user)
                {
                    IsFolder = false,
                    Recursive = true,
                    DtoOptions = new DtoOptions(false)
                    {
                        EnableImages = false,
                        Fields = new[]
                        {
                            ItemFields.SortName
                        }
                    },
                    IsVirtualItem = false,
                    OrderBy = new[] { (ItemSortBy.SortName, SortOrder.Ascending) }
                });
            }

            if (item.IsFolder)
            {
                var folder = (Folder)item;

                return folder.GetItemList(new InternalItemsQuery(user)
                {
                    Recursive = true,
                    IsFolder = false,
                    DtoOptions = new DtoOptions(false)
                    {
                        EnableImages = false,
                        Fields = new ItemFields[]
                        {
                            ItemFields.SortName
                        }
                    },
                    IsVirtualItem = false,
                    OrderBy = new[] { (ItemSortBy.SortName, SortOrder.Ascending) }
                });
            }

            return new[] { item };
        }

        private IEnumerable<BaseItem> TranslateItemForInstantMix(Guid id, User user)
        {
            var item = _libraryManager.GetItemById(id);

            if (item == null)
            {
                _logger.LogError("A non-existent item Id {0} was passed into TranslateItemForInstantMix", id);
                return new List<BaseItem>();
            }

            return _musicManager.GetInstantMixFromItem(item, user, new DtoOptions(false) { EnableImages = false });
        }

        /// <inheritdoc />
        public Task SendBrowseCommand(string controllingSessionId, string sessionId, BrowseRequest command, CancellationToken cancellationToken)
        {
            var generalCommand = new GeneralCommand
            {
                Name = GeneralCommandType.DisplayContent,
                Arguments =
                {
                    ["ItemId"] = command.ItemId,
                    ["ItemName"] = command.ItemName,
                    ["ItemType"] = command.ItemType
                }
            };

            return SendGeneralCommand(controllingSessionId, sessionId, generalCommand, cancellationToken);
        }

        /// <inheritdoc />
        public Task SendPlaystateCommand(string controllingSessionId, string sessionId, PlaystateRequest command, CancellationToken cancellationToken)
        {
            CheckDisposed();

            var session = GetSessionToRemoteControl(sessionId);

            if (!string.IsNullOrEmpty(controllingSessionId))
            {
                var controllingSession = GetSession(controllingSessionId);
                AssertCanControl(session, controllingSession);
                if (!controllingSession.UserId.Equals(Guid.Empty))
                {
                    command.ControllingUserId = controllingSession.UserId.ToString("N", CultureInfo.InvariantCulture);
                }
            }

            return SendMessageToSession(session, SessionMessageType.Playstate, command, cancellationToken);
        }

        private static void AssertCanControl(SessionInfo session, SessionInfo controllingSession)
        {
            if (session == null)
            {
                throw new ArgumentNullException(nameof(session));
            }

            if (controllingSession == null)
            {
                throw new ArgumentNullException(nameof(controllingSession));
            }
        }

        /// <summary>
        /// Sends the restart required message.
        /// </summary>
        /// <param name="cancellationToken">The cancellation token.</param>
        /// <returns>Task.</returns>
        public Task SendRestartRequiredNotification(CancellationToken cancellationToken)
        {
            CheckDisposed();

            return SendMessageToSessions(Sessions, SessionMessageType.RestartRequired, string.Empty, cancellationToken);
        }

        /// <summary>
        /// Sends the server shutdown notification.
        /// </summary>
        /// <param name="cancellationToken">The cancellation token.</param>
        /// <returns>Task.</returns>
        public Task SendServerShutdownNotification(CancellationToken cancellationToken)
        {
            CheckDisposed();

            return SendMessageToSessions(Sessions, SessionMessageType.ServerShuttingDown, string.Empty, cancellationToken);
        }

        /// <summary>
        /// Sends the server restart notification.
        /// </summary>
        /// <param name="cancellationToken">The cancellation token.</param>
        /// <returns>Task.</returns>
        public Task SendServerRestartNotification(CancellationToken cancellationToken)
        {
            CheckDisposed();

            _logger.LogDebug("Beginning SendServerRestartNotification");

            return SendMessageToSessions(Sessions, SessionMessageType.ServerRestarting, string.Empty, cancellationToken);
        }

        /// <summary>
        /// Adds the additional user.
        /// </summary>
        /// <param name="sessionId">The session identifier.</param>
        /// <param name="userId">The user identifier.</param>
        /// <exception cref="UnauthorizedAccessException">Cannot modify additional users without authenticating first.</exception>
        /// <exception cref="ArgumentException">The requested user is already the primary user of the session.</exception>
        public void AddAdditionalUser(string sessionId, Guid userId)
        {
            CheckDisposed();

            var session = GetSession(sessionId);

            if (session.UserId == userId)
            {
                throw new ArgumentException("The requested user is already the primary user of the session.");
            }

            if (session.AdditionalUsers.All(i => i.UserId != userId))
            {
                var user = _userManager.GetUserById(userId);

                var list = session.AdditionalUsers.ToList();

                list.Add(new SessionUserInfo
                {
                    UserId = userId,
                    UserName = user.Username
                });

                session.AdditionalUsers = list.ToArray();
            }
        }

        /// <summary>
        /// Removes the additional user.
        /// </summary>
        /// <param name="sessionId">The session identifier.</param>
        /// <param name="userId">The user identifier.</param>
        /// <exception cref="UnauthorizedAccessException">Cannot modify additional users without authenticating first.</exception>
        /// <exception cref="ArgumentException">The requested user is already the primary user of the session.</exception>
        public void RemoveAdditionalUser(string sessionId, Guid userId)
        {
            CheckDisposed();

            var session = GetSession(sessionId);

            if (session.UserId.Equals(userId))
            {
                throw new ArgumentException("The requested user is already the primary user of the session.");
            }

            var user = session.AdditionalUsers.FirstOrDefault(i => i.UserId.Equals(userId));

            if (user != null)
            {
                var list = session.AdditionalUsers.ToList();
                list.Remove(user);

                session.AdditionalUsers = list.ToArray();
            }
        }

        /// <summary>
        /// Authenticates the new session.
        /// </summary>
        /// <param name="request">The request.</param>
        /// <returns>Task{SessionInfo}.</returns>
        public Task<AuthenticationResult> AuthenticateNewSession(AuthenticationRequest request)
        {
            return AuthenticateNewSessionInternal(request, true);
        }

        public Task<AuthenticationResult> AuthenticateQuickConnect(AuthenticationRequest request, string token)
        {
            return AuthenticateNewSessionInternal(request, false);
        }

        private async Task<AuthenticationResult> AuthenticateNewSessionInternal(AuthenticationRequest request, bool enforcePassword)
        {
            CheckDisposed();

            User user = null;
            if (request.UserId != Guid.Empty)
            {
                user = _userManager.GetUserById(request.UserId);
            }

            user ??= _userManager.GetUserByName(request.Username);

            if (enforcePassword)
            {
                user = await _userManager.AuthenticateUser(
                    request.Username,
                    request.Password,
                    null,
                    request.RemoteEndPoint,
                    true).ConfigureAwait(false);
            }

            if (user == null)
            {
                AuthenticationFailed?.Invoke(this, new GenericEventArgs<AuthenticationRequest>(request));
                throw new AuthenticationException("Invalid username or password entered.");
            }

            if (!string.IsNullOrEmpty(request.DeviceId)
                && !_deviceManager.CanAccessDevice(user, request.DeviceId))
            {
                throw new SecurityException("User is not allowed access from this device.");
            }

            int sessionsCount = Sessions.Count(i => i.UserId.Equals(user.Id));
            int maxActiveSessions = user.MaxActiveSessions;
            _logger.LogInformation("Current/Max sessions for user {User}: {Sessions}/{Max}", user.Username, sessionsCount, maxActiveSessions);
            if (maxActiveSessions >= 1 && sessionsCount >= maxActiveSessions)
            {
                throw new SecurityException("User is at their maximum number of sessions.");
            }

            var token = await GetAuthorizationToken(user, request.DeviceId, request.App, request.AppVersion, request.DeviceName).ConfigureAwait(false);

            var session = await LogSessionActivity(
                request.App,
                request.AppVersion,
                request.DeviceId,
                request.DeviceName,
                request.RemoteEndPoint,
                user).ConfigureAwait(false);

            var returnResult = new AuthenticationResult
            {
                User = _userManager.GetUserDto(user, request.RemoteEndPoint),
                SessionInfo = session,
                AccessToken = token,
                ServerId = _appHost.SystemId
            };

            AuthenticationSucceeded?.Invoke(this, new GenericEventArgs<AuthenticationResult>(returnResult));

            return returnResult;
        }

        private async Task<string> GetAuthorizationToken(User user, string deviceId, string app, string appVersion, string deviceName)
        {
            var existing = (await _deviceManager.GetDevices(
                new DeviceQuery
                {
                    DeviceId = deviceId,
                    UserId = user.Id,
                    Limit = 1
                }).ConfigureAwait(false)).Items.FirstOrDefault();

            var allExistingForDevice = (await _deviceManager.GetDevices(
                new DeviceQuery
                {
                    DeviceId = deviceId
                }).ConfigureAwait(false)).Items;

            foreach (var auth in allExistingForDevice)
            {
                if (existing == null || !string.Equals(auth.AccessToken, existing.AccessToken, StringComparison.Ordinal))
                {
                    try
                    {
                        await Logout(auth).ConfigureAwait(false);
                    }
                    catch (Exception ex)
                    {
                        _logger.LogError(ex, "Error while logging out.");
                    }
                }
            }

            if (existing != null)
            {
                _logger.LogInformation("Reissuing access token: {Token}", existing.AccessToken);
                return existing.AccessToken;
            }

            _logger.LogInformation("Creating new access token for user {0}", user.Id);
            var device = await _deviceManager.CreateDevice(new Device(user.Id, app, appVersion, deviceName, deviceId)).ConfigureAwait(false);

            return device.AccessToken;
        }

        /// <inheritdoc />
        public async Task Logout(string accessToken)
        {
            CheckDisposed();

            if (string.IsNullOrEmpty(accessToken))
            {
                throw new ArgumentNullException(nameof(accessToken));
            }

            var existing = (await _deviceManager.GetDevices(
                new DeviceQuery
                {
                    Limit = 1,
                    AccessToken = accessToken
                }).ConfigureAwait(false)).Items;

            if (existing.Count > 0)
            {
                await Logout(existing[0]).ConfigureAwait(false);
            }
        }

        /// <inheritdoc />
        public async Task Logout(Device existing)
        {
            CheckDisposed();

            _logger.LogInformation("Logging out access token {0}", existing.AccessToken);

            await _deviceManager.DeleteDevice(existing).ConfigureAwait(false);

            var sessions = Sessions
                .Where(i => string.Equals(i.DeviceId, existing.DeviceId, StringComparison.OrdinalIgnoreCase))
                .ToList();

            foreach (var session in sessions)
            {
                try
                {
                    ReportSessionEnded(session.Id);
                }
                catch (Exception ex)
                {
                    _logger.LogError("Error reporting session ended", ex);
                }
            }
        }

        /// <inheritdoc />
        public async Task RevokeUserTokens(Guid userId, string currentAccessToken)
        {
            CheckDisposed();

            var existing = await _deviceManager.GetDevices(new DeviceQuery
            {
                UserId = userId
            }).ConfigureAwait(false);

            foreach (var info in existing.Items)
            {
                if (!string.Equals(currentAccessToken, info.AccessToken, StringComparison.OrdinalIgnoreCase))
                {
                    await Logout(info).ConfigureAwait(false);
                }
            }
        }

        /// <summary>
        /// Reports the capabilities.
        /// </summary>
        /// <param name="sessionId">The session identifier.</param>
        /// <param name="capabilities">The capabilities.</param>
        public void ReportCapabilities(string sessionId, ClientCapabilities capabilities)
        {
            CheckDisposed();

            var session = GetSession(sessionId);

            ReportCapabilities(session, capabilities, true);
        }

        private void ReportCapabilities(
            SessionInfo session,
            ClientCapabilities capabilities,
            bool saveCapabilities)
        {
            session.Capabilities = capabilities;

            if (saveCapabilities)
            {
                CapabilitiesChanged?.Invoke(
                    this,
                    new SessionEventArgs
                    {
                        SessionInfo = session
                    });

                _deviceManager.SaveCapabilities(session.DeviceId, capabilities);
            }
        }

        /// <summary>
        /// Converts a BaseItem to a BaseItemInfo.
        /// </summary>
        private BaseItemDto GetItemInfo(BaseItem item, MediaSourceInfo mediaSource)
        {
            if (item == null)
            {
                throw new ArgumentNullException(nameof(item));
            }

            var dtoOptions = _itemInfoDtoOptions;

            if (_itemInfoDtoOptions == null)
            {
                dtoOptions = new DtoOptions
                {
                    AddProgramRecordingInfo = false
                };

                var fields = dtoOptions.Fields.ToList();

                fields.Remove(ItemFields.BasicSyncInfo);
                fields.Remove(ItemFields.CanDelete);
                fields.Remove(ItemFields.CanDownload);
                fields.Remove(ItemFields.ChildCount);
                fields.Remove(ItemFields.CustomRating);
                fields.Remove(ItemFields.DateLastMediaAdded);
                fields.Remove(ItemFields.DateLastRefreshed);
                fields.Remove(ItemFields.DateLastSaved);
                fields.Remove(ItemFields.DisplayPreferencesId);
                fields.Remove(ItemFields.Etag);
                fields.Remove(ItemFields.InheritedParentalRatingValue);
                fields.Remove(ItemFields.ItemCounts);
                fields.Remove(ItemFields.MediaSourceCount);
                fields.Remove(ItemFields.MediaStreams);
                fields.Remove(ItemFields.MediaSources);
                fields.Remove(ItemFields.People);
                fields.Remove(ItemFields.PlayAccess);
                fields.Remove(ItemFields.People);
                fields.Remove(ItemFields.ProductionLocations);
                fields.Remove(ItemFields.RecursiveItemCount);
                fields.Remove(ItemFields.RemoteTrailers);
                fields.Remove(ItemFields.SeasonUserData);
                fields.Remove(ItemFields.Settings);
                fields.Remove(ItemFields.SortName);
                fields.Remove(ItemFields.Tags);
                fields.Remove(ItemFields.ExtraIds);

                dtoOptions.Fields = fields.ToArray();

                _itemInfoDtoOptions = dtoOptions;
            }

            var info = _dtoService.GetBaseItemDto(item, dtoOptions);

            if (mediaSource != null)
            {
                info.MediaStreams = mediaSource.MediaStreams.ToArray();
            }

            return info;
        }

        private string GetImageCacheTag(User user)
        {
            try
            {
                return _imageProcessor.GetImageCacheTag(user);
            }
            catch (Exception e)
            {
                _logger.LogError(e, "Error getting image information for profile image");
                return null;
            }
        }

        /// <inheritdoc />
        public void ReportNowViewingItem(string sessionId, string itemId)
        {
            if (string.IsNullOrEmpty(itemId))
            {
                throw new ArgumentNullException(nameof(itemId));
            }

            var item = _libraryManager.GetItemById(new Guid(itemId));
            var session = GetSession(sessionId);

            session.NowViewingItem = GetItemInfo(item, null);
        }

        /// <inheritdoc />
        public void ReportTranscodingInfo(string deviceId, TranscodingInfo info)
        {
            var session = Sessions.FirstOrDefault(i =>
                string.Equals(i.DeviceId, deviceId, StringComparison.OrdinalIgnoreCase));

            if (session != null)
            {
                session.TranscodingInfo = info;
            }
        }

        /// <inheritdoc />
        public void ClearTranscodingInfo(string deviceId)
        {
            ReportTranscodingInfo(deviceId, null);
        }

        /// <inheritdoc />
        public SessionInfo GetSession(string deviceId, string client, string version)
        {
            return Sessions.FirstOrDefault(i =>
                string.Equals(i.DeviceId, deviceId, StringComparison.OrdinalIgnoreCase)
                    && string.Equals(i.Client, client, StringComparison.OrdinalIgnoreCase));
        }

        /// <inheritdoc />
        public Task<SessionInfo> GetSessionByAuthenticationToken(Device info, string deviceId, string remoteEndpoint, string appVersion)
        {
            if (info == null)
            {
                throw new ArgumentNullException(nameof(info));
            }

            var user = info.UserId == Guid.Empty
                ? null
                : _userManager.GetUserById(info.UserId);

            appVersion = string.IsNullOrEmpty(appVersion)
                ? info.AppVersion
                : appVersion;

            var deviceName = info.DeviceName;
            var appName = info.AppName;

            if (string.IsNullOrEmpty(deviceId))
            {
                deviceId = info.DeviceId;
            }

            // Prevent argument exception
            if (string.IsNullOrEmpty(appVersion))
            {
                appVersion = "1";
            }

            return LogSessionActivity(appName, appVersion, deviceId, deviceName, remoteEndpoint, user);
        }

        /// <inheritdoc />
        public async Task<SessionInfo> GetSessionByAuthenticationToken(string token, string deviceId, string remoteEndpoint)
        {
            var items = (await _deviceManager.GetDevices(new DeviceQuery
            {
                AccessToken = token,
                Limit = 1
            }).ConfigureAwait(false)).Items;

            if (items.Count == 0)
            {
                return null;
            }

            return await GetSessionByAuthenticationToken(items[0], deviceId, remoteEndpoint, null).ConfigureAwait(false);
        }

        /// <inheritdoc />
        public Task SendMessageToAdminSessions<T>(SessionMessageType name, T data, CancellationToken cancellationToken)
        {
            CheckDisposed();

            var adminUserIds = _userManager.Users
                .Where(i => i.HasPermission(PermissionKind.IsAdministrator))
                .Select(i => i.Id)
                .ToList();

            return SendMessageToUserSessions(adminUserIds, name, data, cancellationToken);
        }

        /// <inheritdoc />
        public Task SendMessageToUserSessions<T>(List<Guid> userIds, SessionMessageType name, Func<T> dataFn, CancellationToken cancellationToken)
        {
            CheckDisposed();

            var sessions = Sessions.Where(i => userIds.Any(i.ContainsUser)).ToList();

            if (sessions.Count == 0)
            {
                return Task.CompletedTask;
            }

            return SendMessageToSessions(sessions, name, dataFn(), cancellationToken);
        }

        /// <inheritdoc />
        public Task SendMessageToUserSessions<T>(List<Guid> userIds, SessionMessageType name, T data, CancellationToken cancellationToken)
        {
            CheckDisposed();

            var sessions = Sessions.Where(i => userIds.Any(i.ContainsUser));
            return SendMessageToSessions(sessions, name, data, cancellationToken);
        }

        /// <inheritdoc />
        public Task SendMessageToUserDeviceSessions<T>(string deviceId, SessionMessageType name, T data, CancellationToken cancellationToken)
        {
            CheckDisposed();

            var sessions = Sessions.Where(i => string.Equals(i.DeviceId, deviceId, StringComparison.OrdinalIgnoreCase));

            return SendMessageToSessions(sessions, name, data, cancellationToken);
        }
    }
}<|MERGE_RESOLUTION|>--- conflicted
+++ resolved
@@ -13,11 +13,8 @@
 using Jellyfin.Data.Entities.Security;
 using Jellyfin.Data.Enums;
 using Jellyfin.Data.Events;
-<<<<<<< HEAD
 using Jellyfin.Data.Queries;
-=======
 using Jellyfin.Extensions;
->>>>>>> 94056049
 using MediaBrowser.Common.Events;
 using MediaBrowser.Common.Extensions;
 using MediaBrowser.Controller;
@@ -1442,9 +1439,9 @@
             return AuthenticateNewSessionInternal(request, true);
         }
 
-        public Task<AuthenticationResult> AuthenticateQuickConnect(AuthenticationRequest request, string token)
-        {
-            return AuthenticateNewSessionInternal(request, false);
+        public Task<AuthenticationResult> AuthenticateQuickConnect(Guid userId)
+        {
+            return AuthenticateNewSessionInternal(new AuthenticationRequest { UserId = userId }, false);
         }
 
         private async Task<AuthenticationResult> AuthenticateNewSessionInternal(AuthenticationRequest request, bool enforcePassword)

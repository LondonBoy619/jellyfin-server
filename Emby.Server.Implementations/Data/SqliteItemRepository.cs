using System;
using System.Collections.Generic;
using System.Globalization;
using System.IO;
using System.Linq;
using System.Runtime.Serialization;
using System.Text;
using System.Threading;
using Emby.Server.Implementations.Playlists;
using MediaBrowser.Controller;
using MediaBrowser.Controller.Channels;
using MediaBrowser.Controller.Configuration;
using MediaBrowser.Controller.Drawing;
using MediaBrowser.Controller.Entities;
using MediaBrowser.Controller.Entities.Audio;
using MediaBrowser.Controller.Entities.Movies;
using MediaBrowser.Controller.Entities.TV;
using MediaBrowser.Controller.Extensions;
using MediaBrowser.Controller.Library;
using MediaBrowser.Controller.LiveTv;
using MediaBrowser.Controller.Persistence;
using MediaBrowser.Controller.Playlists;
using MediaBrowser.Model.Dto;
using MediaBrowser.Model.Entities;
using MediaBrowser.Model.Globalization;
using MediaBrowser.Model.LiveTv;
using MediaBrowser.Model.Querying;
using MediaBrowser.Model.Serialization;
using Microsoft.Extensions.Logging;
using SQLitePCL.pretty;

namespace Emby.Server.Implementations.Data
{
    /// <summary>
    /// Class SQLiteItemRepository
    /// </summary>
    public class SqliteItemRepository : BaseSqliteRepository, IItemRepository
    {
        private readonly TypeMapper _typeMapper;

        /// <summary>
        /// Gets the name of the repository
        /// </summary>
        /// <value>The name.</value>
        public string Name => "SQLite";

        /// <summary>
        /// Gets the json serializer.
        /// </summary>
        /// <value>The json serializer.</value>
        private readonly IJsonSerializer _jsonSerializer;

        /// <summary>
        /// The _app paths
        /// </summary>
        private readonly IServerConfigurationManager _config;
        private IServerApplicationHost _appHost;

        private readonly ILocalizationManager _localization;

        public IImageProcessor ImageProcessor { get; set; }

        /// <summary>
        /// Initializes a new instance of the <see cref="SqliteItemRepository"/> class.
        /// </summary>
        public SqliteItemRepository(
            IServerConfigurationManager config,
            IServerApplicationHost appHost,
            IJsonSerializer jsonSerializer,
<<<<<<< HEAD
            ILoggerFactory loggerFactory,
            IAssemblyInfo assemblyInfo,
            ILocalizationManager localization)
=======
            ILoggerFactory loggerFactory)
>>>>>>> 3d1d2723
            : base(loggerFactory.CreateLogger(nameof(SqliteItemRepository)))
        {
            if (config == null)
            {
                throw new ArgumentNullException(nameof(config));
            }

            if (jsonSerializer == null)
            {
                throw new ArgumentNullException(nameof(jsonSerializer));
            }

            _appHost = appHost;
            _config = config;
            _jsonSerializer = jsonSerializer;
<<<<<<< HEAD
            _typeMapper = new TypeMapper(assemblyInfo);
            _localization = localization;
=======
            _typeMapper = new TypeMapper();
>>>>>>> 3d1d2723

            DbFilePath = Path.Combine(_config.ApplicationPaths.DataPath, "library.db");
        }

        private const string ChaptersTableName = "Chapters2";

        protected override int? CacheSize => 20000;

        protected override bool EnableTempStoreMemory => true;

        /// <summary>
        /// Opens the connection to the database
        /// </summary>
        public void Initialize(SqliteUserDataRepository userDataRepo, IUserManager userManager)
        {
            using (var connection = CreateConnection())
            {
                RunDefaultInitialization(connection);

                const string createMediaStreamsTableCommand
                    = "create table if not exists mediastreams (ItemId GUID, StreamIndex INT, StreamType TEXT, Codec TEXT, Language TEXT, ChannelLayout TEXT, Profile TEXT, AspectRatio TEXT, Path TEXT, IsInterlaced BIT, BitRate INT NULL, Channels INT NULL, SampleRate INT NULL, IsDefault BIT, IsForced BIT, IsExternal BIT, Height INT NULL, Width INT NULL, AverageFrameRate FLOAT NULL, RealFrameRate FLOAT NULL, Level FLOAT NULL, PixelFormat TEXT, BitDepth INT NULL, IsAnamorphic BIT NULL, RefFrames INT NULL, CodecTag TEXT NULL, Comment TEXT NULL, NalLengthSize TEXT NULL, IsAvc BIT NULL, Title TEXT NULL, TimeBase TEXT NULL, CodecTimeBase TEXT NULL, ColorPrimaries TEXT NULL, ColorSpace TEXT NULL, ColorTransfer TEXT NULL, PRIMARY KEY (ItemId, StreamIndex))";

                string[] queries = {
                    "PRAGMA locking_mode=EXCLUSIVE",

                    "create table if not exists TypedBaseItems (guid GUID primary key NOT NULL, type TEXT NOT NULL, data BLOB NULL, ParentId GUID NULL, Path TEXT NULL)",

                    "create table if not exists AncestorIds (ItemId GUID NOT NULL, AncestorId GUID NOT NULL, AncestorIdText TEXT NOT NULL, PRIMARY KEY (ItemId, AncestorId))",
                    "create index if not exists idx_AncestorIds1 on AncestorIds(AncestorId)",
                    "create index if not exists idx_AncestorIds5 on AncestorIds(AncestorIdText,ItemId)",

                    "create table if not exists ItemValues (ItemId GUID NOT NULL, Type INT NOT NULL, Value TEXT NOT NULL, CleanValue TEXT NOT NULL)",

                    "create table if not exists People (ItemId GUID, Name TEXT NOT NULL, Role TEXT, PersonType TEXT, SortOrder int, ListOrder int)",

                    "drop index if exists idxPeopleItemId",
                    "create index if not exists idxPeopleItemId1 on People(ItemId,ListOrder)",
                    "create index if not exists idxPeopleName on People(Name)",

                    "create table if not exists " + ChaptersTableName + " (ItemId GUID, ChapterIndex INT NOT NULL, StartPositionTicks BIGINT NOT NULL, Name TEXT, ImagePath TEXT, PRIMARY KEY (ItemId, ChapterIndex))",

                    createMediaStreamsTableCommand,

                    "pragma shrink_memory"
                };

                connection.RunQueries(queries);

                connection.RunInTransaction(db =>
                {
                    var existingColumnNames = GetColumnNames(db, "AncestorIds");
                    AddColumn(db, "AncestorIds", "AncestorIdText", "Text", existingColumnNames);

                    existingColumnNames = GetColumnNames(db, "TypedBaseItems");

                    AddColumn(db, "TypedBaseItems", "Path", "Text", existingColumnNames);
                    AddColumn(db, "TypedBaseItems", "StartDate", "DATETIME", existingColumnNames);
                    AddColumn(db, "TypedBaseItems", "EndDate", "DATETIME", existingColumnNames);
                    AddColumn(db, "TypedBaseItems", "ChannelId", "Text", existingColumnNames);
                    AddColumn(db, "TypedBaseItems", "IsMovie", "BIT", existingColumnNames);
                    AddColumn(db, "TypedBaseItems", "CommunityRating", "Float", existingColumnNames);
                    AddColumn(db, "TypedBaseItems", "CustomRating", "Text", existingColumnNames);
                    AddColumn(db, "TypedBaseItems", "IndexNumber", "INT", existingColumnNames);
                    AddColumn(db, "TypedBaseItems", "IsLocked", "BIT", existingColumnNames);
                    AddColumn(db, "TypedBaseItems", "Name", "Text", existingColumnNames);
                    AddColumn(db, "TypedBaseItems", "OfficialRating", "Text", existingColumnNames);
                    AddColumn(db, "TypedBaseItems", "MediaType", "Text", existingColumnNames);
                    AddColumn(db, "TypedBaseItems", "Overview", "Text", existingColumnNames);
                    AddColumn(db, "TypedBaseItems", "ParentIndexNumber", "INT", existingColumnNames);
                    AddColumn(db, "TypedBaseItems", "PremiereDate", "DATETIME", existingColumnNames);
                    AddColumn(db, "TypedBaseItems", "ProductionYear", "INT", existingColumnNames);
                    AddColumn(db, "TypedBaseItems", "ParentId", "GUID", existingColumnNames);
                    AddColumn(db, "TypedBaseItems", "Genres", "Text", existingColumnNames);
                    AddColumn(db, "TypedBaseItems", "SortName", "Text", existingColumnNames);
                    AddColumn(db, "TypedBaseItems", "ForcedSortName", "Text", existingColumnNames);
                    AddColumn(db, "TypedBaseItems", "RunTimeTicks", "BIGINT", existingColumnNames);
                    AddColumn(db, "TypedBaseItems", "DateCreated", "DATETIME", existingColumnNames);
                    AddColumn(db, "TypedBaseItems", "DateModified", "DATETIME", existingColumnNames);
                    AddColumn(db, "TypedBaseItems", "IsSeries", "BIT", existingColumnNames);
                    AddColumn(db, "TypedBaseItems", "EpisodeTitle", "Text", existingColumnNames);
                    AddColumn(db, "TypedBaseItems", "IsRepeat", "BIT", existingColumnNames);
                    AddColumn(db, "TypedBaseItems", "PreferredMetadataLanguage", "Text", existingColumnNames);
                    AddColumn(db, "TypedBaseItems", "PreferredMetadataCountryCode", "Text", existingColumnNames);
                    AddColumn(db, "TypedBaseItems", "DateLastRefreshed", "DATETIME", existingColumnNames);
                    AddColumn(db, "TypedBaseItems", "DateLastSaved", "DATETIME", existingColumnNames);
                    AddColumn(db, "TypedBaseItems", "IsInMixedFolder", "BIT", existingColumnNames);
                    AddColumn(db, "TypedBaseItems", "LockedFields", "Text", existingColumnNames);
                    AddColumn(db, "TypedBaseItems", "Studios", "Text", existingColumnNames);
                    AddColumn(db, "TypedBaseItems", "Audio", "Text", existingColumnNames);
                    AddColumn(db, "TypedBaseItems", "ExternalServiceId", "Text", existingColumnNames);
                    AddColumn(db, "TypedBaseItems", "Tags", "Text", existingColumnNames);
                    AddColumn(db, "TypedBaseItems", "IsFolder", "BIT", existingColumnNames);
                    AddColumn(db, "TypedBaseItems", "InheritedParentalRatingValue", "INT", existingColumnNames);
                    AddColumn(db, "TypedBaseItems", "UnratedType", "Text", existingColumnNames);
                    AddColumn(db, "TypedBaseItems", "TopParentId", "Text", existingColumnNames);
                    AddColumn(db, "TypedBaseItems", "TrailerTypes", "Text", existingColumnNames);
                    AddColumn(db, "TypedBaseItems", "CriticRating", "Float", existingColumnNames);
                    AddColumn(db, "TypedBaseItems", "CleanName", "Text", existingColumnNames);
                    AddColumn(db, "TypedBaseItems", "PresentationUniqueKey", "Text", existingColumnNames);
                    AddColumn(db, "TypedBaseItems", "OriginalTitle", "Text", existingColumnNames);
                    AddColumn(db, "TypedBaseItems", "PrimaryVersionId", "Text", existingColumnNames);
                    AddColumn(db, "TypedBaseItems", "DateLastMediaAdded", "DATETIME", existingColumnNames);
                    AddColumn(db, "TypedBaseItems", "Album", "Text", existingColumnNames);
                    AddColumn(db, "TypedBaseItems", "IsVirtualItem", "BIT", existingColumnNames);
                    AddColumn(db, "TypedBaseItems", "SeriesName", "Text", existingColumnNames);
                    AddColumn(db, "TypedBaseItems", "UserDataKey", "Text", existingColumnNames);
                    AddColumn(db, "TypedBaseItems", "SeasonName", "Text", existingColumnNames);
                    AddColumn(db, "TypedBaseItems", "SeasonId", "GUID", existingColumnNames);
                    AddColumn(db, "TypedBaseItems", "SeriesId", "GUID", existingColumnNames);
                    AddColumn(db, "TypedBaseItems", "ExternalSeriesId", "Text", existingColumnNames);
                    AddColumn(db, "TypedBaseItems", "Tagline", "Text", existingColumnNames);
                    AddColumn(db, "TypedBaseItems", "ProviderIds", "Text", existingColumnNames);
                    AddColumn(db, "TypedBaseItems", "Images", "Text", existingColumnNames);
                    AddColumn(db, "TypedBaseItems", "ProductionLocations", "Text", existingColumnNames);
                    AddColumn(db, "TypedBaseItems", "ExtraIds", "Text", existingColumnNames);
                    AddColumn(db, "TypedBaseItems", "TotalBitrate", "INT", existingColumnNames);
                    AddColumn(db, "TypedBaseItems", "ExtraType", "Text", existingColumnNames);
                    AddColumn(db, "TypedBaseItems", "Artists", "Text", existingColumnNames);
                    AddColumn(db, "TypedBaseItems", "AlbumArtists", "Text", existingColumnNames);
                    AddColumn(db, "TypedBaseItems", "ExternalId", "Text", existingColumnNames);
                    AddColumn(db, "TypedBaseItems", "SeriesPresentationUniqueKey", "Text", existingColumnNames);
                    AddColumn(db, "TypedBaseItems", "ShowId", "Text", existingColumnNames);
                    AddColumn(db, "TypedBaseItems", "OwnerId", "Text", existingColumnNames);
                    AddColumn(db, "TypedBaseItems", "Width", "INT", existingColumnNames);
                    AddColumn(db, "TypedBaseItems", "Height", "INT", existingColumnNames);
                    AddColumn(db, "TypedBaseItems", "Size", "BIGINT", existingColumnNames);

                    existingColumnNames = GetColumnNames(db, "ItemValues");
                    AddColumn(db, "ItemValues", "CleanValue", "Text", existingColumnNames);

                    existingColumnNames = GetColumnNames(db, ChaptersTableName);
                    AddColumn(db, ChaptersTableName, "ImageDateModified", "DATETIME", existingColumnNames);

                    existingColumnNames = GetColumnNames(db, "MediaStreams");
                    AddColumn(db, "MediaStreams", "IsAvc", "BIT", existingColumnNames);
                    AddColumn(db, "MediaStreams", "TimeBase", "TEXT", existingColumnNames);
                    AddColumn(db, "MediaStreams", "CodecTimeBase", "TEXT", existingColumnNames);
                    AddColumn(db, "MediaStreams", "Title", "TEXT", existingColumnNames);
                    AddColumn(db, "MediaStreams", "NalLengthSize", "TEXT", existingColumnNames);
                    AddColumn(db, "MediaStreams", "Comment", "TEXT", existingColumnNames);
                    AddColumn(db, "MediaStreams", "CodecTag", "TEXT", existingColumnNames);
                    AddColumn(db, "MediaStreams", "PixelFormat", "TEXT", existingColumnNames);
                    AddColumn(db, "MediaStreams", "BitDepth", "INT", existingColumnNames);
                    AddColumn(db, "MediaStreams", "RefFrames", "INT", existingColumnNames);
                    AddColumn(db, "MediaStreams", "KeyFrames", "TEXT", existingColumnNames);
                    AddColumn(db, "MediaStreams", "IsAnamorphic", "BIT", existingColumnNames);

                    AddColumn(db, "MediaStreams", "ColorPrimaries", "TEXT", existingColumnNames);
                    AddColumn(db, "MediaStreams", "ColorSpace", "TEXT", existingColumnNames);
                    AddColumn(db, "MediaStreams", "ColorTransfer", "TEXT", existingColumnNames);

                }, TransactionMode);

                string[] postQueries =
                {
                    // obsolete
                    "drop index if exists idx_TypedBaseItems",
                    "drop index if exists idx_mediastreams",
                    "drop index if exists idx_mediastreams1",
                    "drop index if exists idx_"+ChaptersTableName,
                    "drop index if exists idx_UserDataKeys1",
                    "drop index if exists idx_UserDataKeys2",
                    "drop index if exists idx_TypeTopParentId3",
                    "drop index if exists idx_TypeTopParentId2",
                    "drop index if exists idx_TypeTopParentId4",
                    "drop index if exists idx_Type",
                    "drop index if exists idx_TypeTopParentId",
                    "drop index if exists idx_GuidType",
                    "drop index if exists idx_TopParentId",
                    "drop index if exists idx_TypeTopParentId6",
                    "drop index if exists idx_ItemValues2",
                    "drop index if exists Idx_ProviderIds",
                    "drop index if exists idx_ItemValues3",
                    "drop index if exists idx_ItemValues4",
                    "drop index if exists idx_ItemValues5",
                    "drop index if exists idx_UserDataKeys3",
                    "drop table if exists UserDataKeys",
                    "drop table if exists ProviderIds",
                    "drop index if exists Idx_ProviderIds1",
                    "drop table if exists Images",
                    "drop index if exists idx_Images",
                    "drop index if exists idx_TypeSeriesPresentationUniqueKey",
                    "drop index if exists idx_SeriesPresentationUniqueKey",
                    "drop index if exists idx_TypeSeriesPresentationUniqueKey2",
                    "drop index if exists idx_AncestorIds3",
                    "drop index if exists idx_AncestorIds4",
                    "drop index if exists idx_AncestorIds2",

                    "create index if not exists idx_PathTypedBaseItems on TypedBaseItems(Path)",
                    "create index if not exists idx_ParentIdTypedBaseItems on TypedBaseItems(ParentId)",

                    "create index if not exists idx_PresentationUniqueKey on TypedBaseItems(PresentationUniqueKey)",
                    "create index if not exists idx_GuidTypeIsFolderIsVirtualItem on TypedBaseItems(Guid,Type,IsFolder,IsVirtualItem)",
                    "create index if not exists idx_CleanNameType on TypedBaseItems(CleanName,Type)",

                    // covering index
                    "create index if not exists idx_TopParentIdGuid on TypedBaseItems(TopParentId,Guid)",

                    // series
                    "create index if not exists idx_TypeSeriesPresentationUniqueKey1 on TypedBaseItems(Type,SeriesPresentationUniqueKey,PresentationUniqueKey,SortName)",

                    // series counts
                    // seriesdateplayed sort order
                    "create index if not exists idx_TypeSeriesPresentationUniqueKey3 on TypedBaseItems(SeriesPresentationUniqueKey,Type,IsFolder,IsVirtualItem)",

                    // live tv programs
                    "create index if not exists idx_TypeTopParentIdStartDate on TypedBaseItems(Type,TopParentId,StartDate)",

                    // covering index for getitemvalues
                    "create index if not exists idx_TypeTopParentIdGuid on TypedBaseItems(Type,TopParentId,Guid)",

                    // used by movie suggestions
                    "create index if not exists idx_TypeTopParentIdGroup on TypedBaseItems(Type,TopParentId,PresentationUniqueKey)",
                    "create index if not exists idx_TypeTopParentId5 on TypedBaseItems(TopParentId,IsVirtualItem)",

                    // latest items
                    "create index if not exists idx_TypeTopParentId9 on TypedBaseItems(TopParentId,Type,IsVirtualItem,PresentationUniqueKey,DateCreated)",
                    "create index if not exists idx_TypeTopParentId8 on TypedBaseItems(TopParentId,IsFolder,IsVirtualItem,PresentationUniqueKey,DateCreated)",

                    // resume
                    "create index if not exists idx_TypeTopParentId7 on TypedBaseItems(TopParentId,MediaType,IsVirtualItem,PresentationUniqueKey)",

                    // items by name
                    "create index if not exists idx_ItemValues6 on ItemValues(ItemId,Type,CleanValue)",
                    "create index if not exists idx_ItemValues7 on ItemValues(Type,CleanValue,ItemId)",

                    // Used to update inherited tags
                    "create index if not exists idx_ItemValues8 on ItemValues(Type, ItemId, Value)",
                };

                connection.RunQueries(postQueries);
            }

            userDataRepo.Initialize(WriteLock, _connection, userManager);
        }

        private static readonly string[] _retriveItemColumns =
        {
            "type",
            "data",
            "StartDate",
            "EndDate",
            "ChannelId",
            "IsMovie",
            "IsSeries",
            "EpisodeTitle",
            "IsRepeat",
            "CommunityRating",
            "CustomRating",
            "IndexNumber",
            "IsLocked",
            "PreferredMetadataLanguage",
            "PreferredMetadataCountryCode",
            "Width",
            "Height",
            "DateLastRefreshed",
            "Name",
            "Path",
            "PremiereDate",
            "Overview",
            "ParentIndexNumber",
            "ProductionYear",
            "OfficialRating",
            "ForcedSortName",
            "RunTimeTicks",
            "Size",
            "DateCreated",
            "DateModified",
            "guid",
            "Genres",
            "ParentId",
            "Audio",
            "ExternalServiceId",
            "IsInMixedFolder",
            "DateLastSaved",
            "LockedFields",
            "Studios",
            "Tags",
            "TrailerTypes",
            "OriginalTitle",
            "PrimaryVersionId",
            "DateLastMediaAdded",
            "Album",
            "CriticRating",
            "IsVirtualItem",
            "SeriesName",
            "SeasonName",
            "SeasonId",
            "SeriesId",
            "PresentationUniqueKey",
            "InheritedParentalRatingValue",
            "ExternalSeriesId",
            "Tagline",
            "ProviderIds",
            "Images",
            "ProductionLocations",
            "ExtraIds",
            "TotalBitrate",
            "ExtraType",
            "Artists",
            "AlbumArtists",
            "ExternalId",
            "SeriesPresentationUniqueKey",
            "ShowId",
            "OwnerId"
        };

        private static readonly string[] _mediaStreamSaveColumns =
        {
            "ItemId",
            "StreamIndex",
            "StreamType",
            "Codec",
            "Language",
            "ChannelLayout",
            "Profile",
            "AspectRatio",
            "Path",
            "IsInterlaced",
            "BitRate",
            "Channels",
            "SampleRate",
            "IsDefault",
            "IsForced",
            "IsExternal",
            "Height",
            "Width",
            "AverageFrameRate",
            "RealFrameRate",
            "Level",
            "PixelFormat",
            "BitDepth",
            "IsAnamorphic",
            "RefFrames",
            "CodecTag",
            "Comment",
            "NalLengthSize",
            "IsAvc",
            "Title",
            "TimeBase",
            "CodecTimeBase",
            "ColorPrimaries",
            "ColorSpace",
            "ColorTransfer"
        };

        private static string GetSaveItemCommandText()
        {
            var saveColumns = new []
            {
                "guid",
                "type",
                "data",
                "Path",
                "StartDate",
                "EndDate",
                "ChannelId",
                "IsMovie",
                "IsSeries",
                "EpisodeTitle",
                "IsRepeat",
                "CommunityRating",
                "CustomRating",
                "IndexNumber",
                "IsLocked",
                "Name",
                "OfficialRating",
                "MediaType",
                "Overview",
                "ParentIndexNumber",
                "PremiereDate",
                "ProductionYear",
                "ParentId",
                "Genres",
                "InheritedParentalRatingValue",
                "SortName",
                "ForcedSortName",
                "RunTimeTicks",
                "Size",
                "DateCreated",
                "DateModified",
                "PreferredMetadataLanguage",
                "PreferredMetadataCountryCode",
                "Width",
                "Height",
                "DateLastRefreshed",
                "DateLastSaved",
                "IsInMixedFolder",
                "LockedFields",
                "Studios",
                "Audio",
                "ExternalServiceId",
                "Tags",
                "IsFolder",
                "UnratedType",
                "TopParentId",
                "TrailerTypes",
                "CriticRating",
                "CleanName",
                "PresentationUniqueKey",
                "OriginalTitle",
                "PrimaryVersionId",
                "DateLastMediaAdded",
                "Album",
                "IsVirtualItem",
                "SeriesName",
                "UserDataKey",
                "SeasonName",
                "SeasonId",
                "SeriesId",
                "ExternalSeriesId",
                "Tagline",
                "ProviderIds",
                "Images",
                "ProductionLocations",
                "ExtraIds",
                "TotalBitrate",
                "ExtraType",
                "Artists",
                "AlbumArtists",
                "ExternalId",
                "SeriesPresentationUniqueKey",
                "ShowId",
                "OwnerId"
            };

            var saveItemCommandCommandText = "replace into TypedBaseItems (" + string.Join(",", saveColumns) + ") values (";

            for (var i = 0; i < saveColumns.Length; i++)
            {
                if (i != 0)
                {
                    saveItemCommandCommandText += ",";
                }
                saveItemCommandCommandText += "@" + saveColumns[i];
            }
            saveItemCommandCommandText += ")";
            return saveItemCommandCommandText;
        }

        /// <summary>
        /// Save a standard item in the repo
        /// </summary>
        /// <param name="item">The item.</param>
        /// <param name="cancellationToken">The cancellation token.</param>
        /// <exception cref="ArgumentNullException">item</exception>
        public void SaveItem(BaseItem item, CancellationToken cancellationToken)
        {
            if (item == null)
            {
                throw new ArgumentNullException(nameof(item));
            }

            SaveItems(new [] { item }, cancellationToken);
        }

        public void SaveImages(BaseItem item)
        {
            if (item == null)
            {
                throw new ArgumentNullException(nameof(item));
            }

            CheckDisposed();

            using (WriteLock.Write())
            {
                using (var connection = CreateConnection())
                {
                    connection.RunInTransaction(db =>
                    {
                        using (var saveImagesStatement = PrepareStatement(db, "Update TypedBaseItems set Images=@Images where guid=@Id"))
                        {
                            saveImagesStatement.TryBind("@Id", item.Id.ToGuidBlob());
                            saveImagesStatement.TryBind("@Images", SerializeImages(item));

                            saveImagesStatement.MoveNext();
                        }
                    }, TransactionMode);
                }
            }
        }

        /// <summary>
        /// Saves the items.
        /// </summary>
        /// <param name="items">The items.</param>
        /// <param name="cancellationToken">The cancellation token.</param>
        /// <exception cref="ArgumentNullException">
        /// items
        /// or
        /// cancellationToken
        /// </exception>
        public void SaveItems(IEnumerable<BaseItem> items, CancellationToken cancellationToken)
        {
            if (items == null)
            {
                throw new ArgumentNullException(nameof(items));
            }

            cancellationToken.ThrowIfCancellationRequested();

            CheckDisposed();

            var tuples = new List<(BaseItem, List<Guid>, BaseItem, string, List<string>)>();
            foreach (var item in items)
            {
                var ancestorIds = item.SupportsAncestors ?
                    item.GetAncestorIds().Distinct().ToList() :
                    null;

                var topParent = item.GetTopParent();

                var userdataKey = item.GetUserDataKeys().FirstOrDefault();
                var inheritedTags = item.GetInheritedTags();

                tuples.Add((item, ancestorIds, topParent, userdataKey, inheritedTags));
            }

            using (WriteLock.Write())
            {
                using (var connection = CreateConnection())
                {
                    connection.RunInTransaction(db =>
                    {
                        SaveItemsInTranscation(db, tuples);

                    }, TransactionMode);
                }
            }
        }

        private void SaveItemsInTranscation(IDatabaseConnection db, IEnumerable<(BaseItem, List<Guid>, BaseItem, string, List<string>)> tuples)
        {
            var statements = PrepareAllSafe(db, new string[]
            {
                GetSaveItemCommandText(),
                "delete from AncestorIds where ItemId=@ItemId"
            });

            using (var saveItemStatement = statements[0])
            using (var deleteAncestorsStatement = statements[1])
            {
                var requiresReset = false;
                foreach (var tuple in tuples)
                {
                    if (requiresReset)
                    {
                        saveItemStatement.Reset();
                    }

                    var item = tuple.Item1;
                    var topParent = tuple.Item3;
                    var userDataKey = tuple.Item4;

                    SaveItem(item, topParent, userDataKey, saveItemStatement);

                    var inheritedTags = tuple.Item5;

                    if (item.SupportsAncestors)
                    {
                        UpdateAncestors(item.Id, tuple.Item2, db, deleteAncestorsStatement);
                    }

                    UpdateItemValues(item.Id, GetItemValuesToSave(item, inheritedTags), db);

                    requiresReset = true;
                }
            }
        }

        private string GetPathToSave(string path)
        {
            if (path == null)
            {
                return null;
            }

            return _appHost.ReverseVirtualPath(path);
        }

        private string RestorePath(string path)
        {
            return _appHost.ExpandVirtualPath(path);
        }

        private void SaveItem(BaseItem item, BaseItem topParent, string userDataKey, IStatement saveItemStatement)
        {
            saveItemStatement.TryBind("@guid", item.Id);
            saveItemStatement.TryBind("@type", item.GetType().FullName);

            if (TypeRequiresDeserialization(item.GetType()))
            {
                saveItemStatement.TryBind("@data", _jsonSerializer.SerializeToBytes(item));
            }
            else
            {
                saveItemStatement.TryBindNull("@data");
            }

            saveItemStatement.TryBind("@Path", GetPathToSave(item.Path));

            if (item is IHasStartDate hasStartDate)
            {
                saveItemStatement.TryBind("@StartDate", hasStartDate.StartDate);
            }
            else
            {
                saveItemStatement.TryBindNull("@StartDate");
            }

            if (item.EndDate.HasValue)
            {
                saveItemStatement.TryBind("@EndDate", item.EndDate.Value);
            }
            else
            {
                saveItemStatement.TryBindNull("@EndDate");
            }

            saveItemStatement.TryBind("@ChannelId", item.ChannelId.Equals(Guid.Empty) ? null : item.ChannelId.ToString("N"));

            if (item is IHasProgramAttributes hasProgramAttributes)
            {
                saveItemStatement.TryBind("@IsMovie", hasProgramAttributes.IsMovie);
                saveItemStatement.TryBind("@IsSeries", hasProgramAttributes.IsSeries);
                saveItemStatement.TryBind("@EpisodeTitle", hasProgramAttributes.EpisodeTitle);
                saveItemStatement.TryBind("@IsRepeat", hasProgramAttributes.IsRepeat);
            }
            else
            {
                saveItemStatement.TryBindNull("@IsMovie");
                saveItemStatement.TryBindNull("@IsSeries");
                saveItemStatement.TryBindNull("@EpisodeTitle");
                saveItemStatement.TryBindNull("@IsRepeat");
            }

            saveItemStatement.TryBind("@CommunityRating", item.CommunityRating);
            saveItemStatement.TryBind("@CustomRating", item.CustomRating);
            saveItemStatement.TryBind("@IndexNumber", item.IndexNumber);
            saveItemStatement.TryBind("@IsLocked", item.IsLocked);
            saveItemStatement.TryBind("@Name", item.Name);
            saveItemStatement.TryBind("@OfficialRating", item.OfficialRating);
            saveItemStatement.TryBind("@MediaType", item.MediaType);
            saveItemStatement.TryBind("@Overview", item.Overview);
            saveItemStatement.TryBind("@ParentIndexNumber", item.ParentIndexNumber);
            saveItemStatement.TryBind("@PremiereDate", item.PremiereDate);
            saveItemStatement.TryBind("@ProductionYear", item.ProductionYear);

            var parentId = item.ParentId;
            if (parentId.Equals(Guid.Empty))
            {
                saveItemStatement.TryBindNull("@ParentId");
            }
            else
            {
                saveItemStatement.TryBind("@ParentId", parentId);
            }

            if (item.Genres.Length > 0)
            {
                saveItemStatement.TryBind("@Genres", string.Join("|", item.Genres));
            }
            else
            {
                saveItemStatement.TryBindNull("@Genres");
            }

            saveItemStatement.TryBind("@InheritedParentalRatingValue", item.InheritedParentalRatingValue);

            saveItemStatement.TryBind("@SortName", item.SortName);

            saveItemStatement.TryBind("@ForcedSortName", item.ForcedSortName);

            saveItemStatement.TryBind("@RunTimeTicks", item.RunTimeTicks);
            saveItemStatement.TryBind("@Size", item.Size);

            saveItemStatement.TryBind("@DateCreated", item.DateCreated);
            saveItemStatement.TryBind("@DateModified", item.DateModified);

            saveItemStatement.TryBind("@PreferredMetadataLanguage", item.PreferredMetadataLanguage);
            saveItemStatement.TryBind("@PreferredMetadataCountryCode", item.PreferredMetadataCountryCode);

            if (item.Width > 0)
            {
                saveItemStatement.TryBind("@Width", item.Width);
            }
            else
            {
                saveItemStatement.TryBindNull("@Width");
            }
            if (item.Height > 0)
            {
                saveItemStatement.TryBind("@Height", item.Height);
            }
            else
            {
                saveItemStatement.TryBindNull("@Height");
            }

            if (item.DateLastRefreshed != default(DateTime))
            {
                saveItemStatement.TryBind("@DateLastRefreshed", item.DateLastRefreshed);
            }
            else
            {
                saveItemStatement.TryBindNull("@DateLastRefreshed");
            }

            if (item.DateLastSaved != default(DateTime))
            {
                saveItemStatement.TryBind("@DateLastSaved", item.DateLastSaved);
            }
            else
            {
                saveItemStatement.TryBindNull("@DateLastSaved");
            }

            saveItemStatement.TryBind("@IsInMixedFolder", item.IsInMixedFolder);

            if (item.LockedFields.Length > 0)
            {
                saveItemStatement.TryBind("@LockedFields", string.Join("|", item.LockedFields));
            }
            else
            {
                saveItemStatement.TryBindNull("@LockedFields");
            }

            if (item.Studios.Length > 0)
            {
                saveItemStatement.TryBind("@Studios", string.Join("|", item.Studios));
            }
            else
            {
                saveItemStatement.TryBindNull("@Studios");
            }

            if (item.Audio.HasValue)
            {
                saveItemStatement.TryBind("@Audio", item.Audio.Value.ToString());
            }
            else
            {
                saveItemStatement.TryBindNull("@Audio");
            }

            if (item is LiveTvChannel liveTvChannel)
            {
                saveItemStatement.TryBind("@ExternalServiceId", liveTvChannel.ServiceName);
            }
            else
            {
                saveItemStatement.TryBindNull("@ExternalServiceId");
            }

            if (item.Tags.Length > 0)
            {
                saveItemStatement.TryBind("@Tags", string.Join("|", item.Tags));
            }
            else
            {
                saveItemStatement.TryBindNull("@Tags");
            }

            saveItemStatement.TryBind("@IsFolder", item.IsFolder);

            saveItemStatement.TryBind("@UnratedType", item.GetBlockUnratedType().ToString());

            if (topParent == null)
            {
                saveItemStatement.TryBindNull("@TopParentId");
            }
            else
            {
                saveItemStatement.TryBind("@TopParentId", topParent.Id.ToString("N"));
            }

            if (item is Trailer trailer && trailer.TrailerTypes.Length > 0)
            {
                saveItemStatement.TryBind("@TrailerTypes", string.Join("|", trailer.TrailerTypes));
            }
            else
            {
                saveItemStatement.TryBindNull("@TrailerTypes");
            }

            saveItemStatement.TryBind("@CriticRating", item.CriticRating);

            if (string.IsNullOrWhiteSpace(item.Name))
            {
                saveItemStatement.TryBindNull("@CleanName");
            }
            else
            {
                saveItemStatement.TryBind("@CleanName", GetCleanValue(item.Name));
            }

            saveItemStatement.TryBind("@PresentationUniqueKey", item.PresentationUniqueKey);
            saveItemStatement.TryBind("@OriginalTitle", item.OriginalTitle);

            if (item is Video video)
            {
                saveItemStatement.TryBind("@PrimaryVersionId", video.PrimaryVersionId);
            }
            else
            {
                saveItemStatement.TryBindNull("@PrimaryVersionId");
            }

            if (item is Folder folder && folder.DateLastMediaAdded.HasValue)
            {
                saveItemStatement.TryBind("@DateLastMediaAdded", folder.DateLastMediaAdded.Value);
            }
            else
            {
                saveItemStatement.TryBindNull("@DateLastMediaAdded");
            }

            saveItemStatement.TryBind("@Album", item.Album);
            saveItemStatement.TryBind("@IsVirtualItem", item.IsVirtualItem);

            if (item is IHasSeries hasSeriesName)
            {
                saveItemStatement.TryBind("@SeriesName", hasSeriesName.SeriesName);
            }
            else
            {
                saveItemStatement.TryBindNull("@SeriesName");
            }
            if (string.IsNullOrWhiteSpace(userDataKey))
            {
                saveItemStatement.TryBindNull("@UserDataKey");
            }
            else
            {
                saveItemStatement.TryBind("@UserDataKey", userDataKey);
            }

            if (item is Episode episode)
            {
                saveItemStatement.TryBind("@SeasonName", episode.SeasonName);

                var nullableSeasonId = episode.SeasonId == Guid.Empty ? (Guid?)null : episode.SeasonId;

                saveItemStatement.TryBind("@SeasonId", nullableSeasonId);
            }
            else
            {
                saveItemStatement.TryBindNull("@SeasonName");
                saveItemStatement.TryBindNull("@SeasonId");
            }

            if (item is IHasSeries hasSeries)
            {
                var nullableSeriesId = hasSeries.SeriesId.Equals(Guid.Empty) ? (Guid?)null : hasSeries.SeriesId;

                saveItemStatement.TryBind("@SeriesId", nullableSeriesId);
                saveItemStatement.TryBind("@SeriesPresentationUniqueKey", hasSeries.SeriesPresentationUniqueKey);
            }
            else
            {
                saveItemStatement.TryBindNull("@SeriesId");
                saveItemStatement.TryBindNull("@SeriesPresentationUniqueKey");
            }

            saveItemStatement.TryBind("@ExternalSeriesId", item.ExternalSeriesId);
            saveItemStatement.TryBind("@Tagline", item.Tagline);

            saveItemStatement.TryBind("@ProviderIds", SerializeProviderIds(item));
            saveItemStatement.TryBind("@Images", SerializeImages(item));

            if (item.ProductionLocations.Length > 0)
            {
                saveItemStatement.TryBind("@ProductionLocations", string.Join("|", item.ProductionLocations));
            }
            else
            {
                saveItemStatement.TryBindNull("@ProductionLocations");
            }

            if (item.ExtraIds.Length > 0)
            {
                saveItemStatement.TryBind("@ExtraIds", string.Join("|", item.ExtraIds));
            }
            else
            {
                saveItemStatement.TryBindNull("@ExtraIds");
            }

            saveItemStatement.TryBind("@TotalBitrate", item.TotalBitrate);
            if (item.ExtraType.HasValue)
            {
                saveItemStatement.TryBind("@ExtraType", item.ExtraType.Value.ToString());
            }
            else
            {
                saveItemStatement.TryBindNull("@ExtraType");
            }

            string artists = null;
            if (item is IHasArtist hasArtists && hasArtists.Artists.Length > 0)
            {
                artists = string.Join("|", hasArtists.Artists);
            }
            saveItemStatement.TryBind("@Artists", artists);

            string albumArtists = null;
            if (item is IHasAlbumArtist hasAlbumArtists
                && hasAlbumArtists.AlbumArtists.Length > 0)
            {
                albumArtists = string.Join("|", hasAlbumArtists.AlbumArtists);
            }
            saveItemStatement.TryBind("@AlbumArtists", albumArtists);
            saveItemStatement.TryBind("@ExternalId", item.ExternalId);

            if (item is LiveTvProgram program)
            {
                saveItemStatement.TryBind("@ShowId", program.ShowId);
            }
            else
            {
                saveItemStatement.TryBindNull("@ShowId");
            }

            Guid ownerId = item.OwnerId;
            if (ownerId == Guid.Empty)
            {
                saveItemStatement.TryBindNull("@OwnerId");
            }
            else
            {
                saveItemStatement.TryBind("@OwnerId", ownerId);
            }

            saveItemStatement.MoveNext();
        }

        private static string SerializeProviderIds(BaseItem item)
        {
            StringBuilder str = new StringBuilder();
            foreach (var i in item.ProviderIds)
            {
                // Ideally we shouldn't need this IsNullOrWhiteSpace check,
                // but we're seeing some cases of bad data slip through
                if (string.IsNullOrWhiteSpace(i.Value))
                {
                    continue;
                }
                str.Append($"{i.Key}={i.Value}|");
            }

            if (str.Length == 0)
            {
                return null;
            }
            str.Length -= 1; // Remove last |
            return str.ToString();
        }

        private static void DeserializeProviderIds(string value, BaseItem item)
        {
            if (string.IsNullOrWhiteSpace(value))
            {
                return;
            }

            if (item.ProviderIds.Count > 0)
            {
                return;
            }

            var parts = value.Split(new[] { '|' }, StringSplitOptions.RemoveEmptyEntries);

            foreach (var part in parts)
            {
                var idParts = part.Split('=');

                if (idParts.Length == 2)
                {
                    item.SetProviderId(idParts[0], idParts[1]);
                }
            }
        }

        private string SerializeImages(BaseItem item)
        {
            var images = item.ImageInfos;

            if (images.Length == 0)
            {
                return null;
            }
            StringBuilder str = new StringBuilder();
            foreach (var i in images)
            {
                if (string.IsNullOrWhiteSpace(i.Path))
                {
                    continue;
                }
                str.Append(ToValueString(i) + "|");
            }
            str.Length -= 1; // Remove last |
            return str.ToString();
        }

        private void DeserializeImages(string value, BaseItem item)
        {
            if (string.IsNullOrWhiteSpace(value))
            {
                return;
            }

            if (item.ImageInfos.Length > 0)
            {
                return;
            }

            var parts = value.Split(new[] { '|' }, StringSplitOptions.RemoveEmptyEntries);
            var list = new List<ItemImageInfo>();
            foreach (var part in parts)
            {
                var image = ItemImageInfoFromValueString(part);

                if (image != null)
                {
                    list.Add(image);
                }
            }

            item.ImageInfos = list.ToArray();
        }

        public string ToValueString(ItemImageInfo image)
        {
            var delimeter = "*";

            var path = image.Path;

            if (path == null)
            {
                path = string.Empty;
            }

            return GetPathToSave(path) +
                   delimeter +
                   image.DateModified.Ticks.ToString(CultureInfo.InvariantCulture) +
                   delimeter +
                   image.Type +
                   delimeter +
                   image.Width.ToString(CultureInfo.InvariantCulture) +
                   delimeter +
                   image.Height.ToString(CultureInfo.InvariantCulture);
        }

        public ItemImageInfo ItemImageInfoFromValueString(string value)
        {
            var parts = value.Split(new[] { '*' }, StringSplitOptions.None);

            if (parts.Length < 3)
            {
                return null;
            }

            var image = new ItemImageInfo();

            image.Path = RestorePath(parts[0]);

            if (long.TryParse(parts[1], NumberStyles.Any, CultureInfo.InvariantCulture, out var ticks))
            {
                image.DateModified = new DateTime(ticks, DateTimeKind.Utc);
            }

            if (Enum.TryParse(parts[2], true, out ImageType type))
            {
                image.Type = type;
            }

            if (parts.Length >= 5)
            {
                if (int.TryParse(parts[3], NumberStyles.Integer, CultureInfo.InvariantCulture, out var width)
                    && int.TryParse(parts[4], NumberStyles.Integer, CultureInfo.InvariantCulture, out var height))
                {
                    image.Width = width;
                    image.Height = height;
                }
            }

            return image;
        }

        /// <summary>
        /// Internal retrieve from items or users table
        /// </summary>
        /// <param name="id">The id.</param>
        /// <returns>BaseItem.</returns>
        /// <exception cref="ArgumentNullException">id</exception>
        /// <exception cref="ArgumentException"></exception>
        public BaseItem RetrieveItem(Guid id)
        {
            if (id == Guid.Empty)
            {
                throw new ArgumentException(nameof(id), "Guid can't be empty");
            }

            CheckDisposed();

            using (WriteLock.Read())
            {
                using (var connection = CreateConnection(true))
                {
                    using (var statement = PrepareStatementSafe(connection, "select " + string.Join(",", _retriveItemColumns) + " from TypedBaseItems where guid = @guid"))
                    {
                        statement.TryBind("@guid", id);

                        foreach (var row in statement.ExecuteQuery())
                        {
                            return GetItem(row, new InternalItemsQuery());
                        }
                    }

                    return null;
                }
            }
        }

        private bool TypeRequiresDeserialization(Type type)
        {
            if (_config.Configuration.SkipDeserializationForBasicTypes)
            {
                if (type == typeof(Channel))
                {
                    return false;
                }
                else if (type == typeof(UserRootFolder))
                {
                    return false;
                }
            }

            if (type == typeof(Season))
            {
                return false;
            }
            else if (type == typeof(MusicArtist))
            {
                return false;
            }
            else if (type == typeof(Person))
            {
                return false;
            }
            else if (type == typeof(MusicGenre))
            {
                return false;
            }
            else if (type == typeof(Genre))
            {
                return false;
            }
            else if (type == typeof(Studio))
            {
                return false;
            }
            else if (type == typeof(PlaylistsFolder))
            {
                return false;
            }
            else if (type == typeof(PhotoAlbum))
            {
                return false;
            }
            else if (type == typeof(Year))
            {
                return false;
            }
            else if (type == typeof(Book))
            {
                return false;
            }
            else if (type == typeof(LiveTvProgram))
            {
                return false;
            }
            else if (type == typeof(AudioBook))
            {
                return false;
            }
            else if (type == typeof(Audio))
            {
                return false;
            }
            else if (type == typeof(MusicAlbum))
            {
                return false;
            }

            return true;
        }

        private BaseItem GetItem(IReadOnlyList<IResultSetValue> reader, InternalItemsQuery query)
        {
            return GetItem(reader, query, HasProgramAttributes(query), HasEpisodeAttributes(query), HasServiceName(query), HasStartDate(query), HasTrailerTypes(query), HasArtistFields(query), HasSeriesFields(query));
        }

        private BaseItem GetItem(IReadOnlyList<IResultSetValue> reader, InternalItemsQuery query, bool enableProgramAttributes, bool hasEpisodeAttributes, bool hasServiceName, bool queryHasStartDate, bool hasTrailerTypes, bool hasArtistFields, bool hasSeriesFields)
        {
            var typeString = reader.GetString(0);

            var type = _typeMapper.GetType(typeString);

            if (type == null)
            {
                return null;
            }

            BaseItem item = null;

            if (TypeRequiresDeserialization(type))
            {
                using (var stream = new MemoryStream(reader[1].ToBlob()))
                {
                    stream.Position = 0;

                    try
                    {
                        item = _jsonSerializer.DeserializeFromStream(stream, type) as BaseItem;
                    }
                    catch (SerializationException ex)
                    {
                        Logger.LogError(ex, "Error deserializing item");
                    }
                }
            }

            if (item == null)
            {
                try
                {
                    item = Activator.CreateInstance(type) as BaseItem;
                }
                catch
                {
                }
            }

            if (item == null)
            {
                return null;
            }

            var index = 2;

            if (queryHasStartDate)
            {
                if (!reader.IsDBNull(index))
                {
                    if (item is IHasStartDate hasStartDate)
                    {
                        hasStartDate.StartDate = reader[index].ReadDateTime();
                    }
                }
                index++;
            }

            if (!reader.IsDBNull(index))
            {
                item.EndDate = reader[index].TryReadDateTime();
            }
            index++;

            if (!reader.IsDBNull(index))
            {
                item.ChannelId = new Guid(reader.GetString(index));
            }
            index++;

            if (enableProgramAttributes)
            {
                if (item is IHasProgramAttributes hasProgramAttributes)
                {
                    if (!reader.IsDBNull(index))
                    {
                        hasProgramAttributes.IsMovie = reader.GetBoolean(index);
                    }
                    index++;

                    if (!reader.IsDBNull(index))
                    {
                        hasProgramAttributes.IsSeries = reader.GetBoolean(index);
                    }
                    index++;

                    if (!reader.IsDBNull(index))
                    {
                        hasProgramAttributes.EpisodeTitle = reader.GetString(index);
                    }
                    index++;

                    if (!reader.IsDBNull(index))
                    {
                        hasProgramAttributes.IsRepeat = reader.GetBoolean(index);
                    }
                    index++;
                }
                else
                {
                    index += 4;
                }
            }

            if (!reader.IsDBNull(index))
            {
                item.CommunityRating = reader.GetFloat(index);
            }
            index++;

            if (HasField(query, ItemFields.CustomRating))
            {
                if (!reader.IsDBNull(index))
                {
                    item.CustomRating = reader.GetString(index);
                }
                index++;
            }

            if (!reader.IsDBNull(index))
            {
                item.IndexNumber = reader.GetInt32(index);
            }
            index++;

            if (HasField(query, ItemFields.Settings))
            {
                if (!reader.IsDBNull(index))
                {
                    item.IsLocked = reader.GetBoolean(index);
                }
                index++;

                if (!reader.IsDBNull(index))
                {
                    item.PreferredMetadataLanguage = reader.GetString(index);
                }
                index++;

                if (!reader.IsDBNull(index))
                {
                    item.PreferredMetadataCountryCode = reader.GetString(index);
                }
                index++;
            }

            if (HasField(query, ItemFields.Width))
            {
                if (!reader.IsDBNull(index))
                {
                    item.Width = reader.GetInt32(index);
                }
                index++;
            }

            if (HasField(query, ItemFields.Height))
            {
                if (!reader.IsDBNull(index))
                {
                    item.Height = reader.GetInt32(index);
                }
                index++;
            }

            if (HasField(query, ItemFields.DateLastRefreshed))
            {
                if (!reader.IsDBNull(index))
                {
                    item.DateLastRefreshed = reader[index].ReadDateTime();
                }
                index++;
            }

            if (!reader.IsDBNull(index))
            {
                item.Name = reader.GetString(index);
            }
            index++;

            if (!reader.IsDBNull(index))
            {
                item.Path = RestorePath(reader.GetString(index));
            }
            index++;

            if (!reader.IsDBNull(index))
            {
                item.PremiereDate = reader[index].TryReadDateTime();
            }
            index++;

            if (HasField(query, ItemFields.Overview))
            {
                if (!reader.IsDBNull(index))
                {
                    item.Overview = reader.GetString(index);
                }
                index++;
            }

            if (!reader.IsDBNull(index))
            {
                item.ParentIndexNumber = reader.GetInt32(index);
            }
            index++;

            if (!reader.IsDBNull(index))
            {
                item.ProductionYear = reader.GetInt32(index);
            }
            index++;

            if (!reader.IsDBNull(index))
            {
                item.OfficialRating = reader.GetString(index);
            }
            index++;

            if (HasField(query, ItemFields.SortName))
            {
                if (!reader.IsDBNull(index))
                {
                    item.ForcedSortName = reader.GetString(index);
                }
                index++;
            }

            if (!reader.IsDBNull(index))
            {
                item.RunTimeTicks = reader.GetInt64(index);
            }
            index++;

            if (!reader.IsDBNull(index))
            {
                item.Size = reader.GetInt64(index);
            }
            index++;

            if (HasField(query, ItemFields.DateCreated))
            {
                if (!reader.IsDBNull(index))
                {
                    item.DateCreated = reader[index].ReadDateTime();
                }
                index++;
            }

            if (!reader.IsDBNull(index))
            {
                item.DateModified = reader[index].ReadDateTime();
            }
            index++;

            item.Id = reader.GetGuid(index);
            index++;

            if (HasField(query, ItemFields.Genres))
            {
                if (!reader.IsDBNull(index))
                {
                    item.Genres = reader.GetString(index).Split(new[] { '|' }, StringSplitOptions.RemoveEmptyEntries);
                }
                index++;
            }

            if (!reader.IsDBNull(index))
            {
                item.ParentId = reader.GetGuid(index);
            }
            index++;

            if (!reader.IsDBNull(index))
            {
                if (Enum.TryParse(reader.GetString(index), true, out ProgramAudio audio))
                {
                    item.Audio = audio;
                }
            }
            index++;

            // TODO: Even if not needed by apps, the server needs it internally
            // But get this excluded from contexts where it is not needed
            if (hasServiceName)
            {
                if (item is LiveTvChannel liveTvChannel)
                {
                    if (!reader.IsDBNull(index))
                    {
                        liveTvChannel.ServiceName = reader.GetString(index);
                    }
                }
                index++;
            }

            if (!reader.IsDBNull(index))
            {
                item.IsInMixedFolder = reader.GetBoolean(index);
            }
            index++;

            if (HasField(query, ItemFields.DateLastSaved))
            {
                if (!reader.IsDBNull(index))
                {
                    item.DateLastSaved = reader[index].ReadDateTime();
                }
                index++;
            }

            if (HasField(query, ItemFields.Settings))
            {
                if (!reader.IsDBNull(index))
                {
                    IEnumerable<MetadataFields> GetLockedFields(string s)
                    {
                        foreach (var i in s.Split(new [] { '|' }, StringSplitOptions.RemoveEmptyEntries))
                        {
                            if (Enum.TryParse(i, true, out MetadataFields parsedValue))
                            {
                                yield return parsedValue;
                            }
                        }
                    }
                    item.LockedFields = GetLockedFields(reader.GetString(index)).ToArray();
                }
                index++;
            }

            if (HasField(query, ItemFields.Studios))
            {
                if (!reader.IsDBNull(index))
                {
                    item.Studios = reader.GetString(index).Split(new[] { '|' }, StringSplitOptions.RemoveEmptyEntries);
                }
                index++;
            }

            if (HasField(query, ItemFields.Tags))
            {
                if (!reader.IsDBNull(index))
                {
                    item.Tags = reader.GetString(index).Split(new[] { '|' }, StringSplitOptions.RemoveEmptyEntries);
                }
                index++;
            }

            if (hasTrailerTypes)
            {
                if (item is Trailer trailer)
                {
                    if (!reader.IsDBNull(index))
                    {
                        IEnumerable<TrailerType> GetTrailerTypes(string s)
                        {
                            foreach (var i in s.Split(new[] { '|' }, StringSplitOptions.RemoveEmptyEntries))
                            {
                                if (Enum.TryParse(i, true, out TrailerType parsedValue))
                                {
                                    yield return parsedValue;
                                }
                            }
                        }
                        trailer.TrailerTypes = GetTrailerTypes(reader.GetString(index)).ToArray();
                    }
                }
                index++;
            }

            if (HasField(query, ItemFields.OriginalTitle))
            {
                if (!reader.IsDBNull(index))
                {
                    item.OriginalTitle = reader.GetString(index);
                }
                index++;
            }

            if (item is Video video)
            {
                if (!reader.IsDBNull(index))
                {
                    video.PrimaryVersionId = reader.GetString(index);
                }
            }
            index++;

            if (HasField(query, ItemFields.DateLastMediaAdded))
            {
                if (item is Folder folder && !reader.IsDBNull(index))
                {
                    folder.DateLastMediaAdded = reader[index].TryReadDateTime();
                }
                index++;
            }

            if (!reader.IsDBNull(index))
            {
                item.Album = reader.GetString(index);
            }
            index++;

            if (!reader.IsDBNull(index))
            {
                item.CriticRating = reader.GetFloat(index);
            }
            index++;

            if (!reader.IsDBNull(index))
            {
                item.IsVirtualItem = reader.GetBoolean(index);
            }
            index++;

            if (item is IHasSeries hasSeriesName)
            {
                if (!reader.IsDBNull(index))
                {
                    hasSeriesName.SeriesName = reader.GetString(index);
                }
            }
            index++;

            if (hasEpisodeAttributes)
            {
                if (item is Episode episode)
                {
                    if (!reader.IsDBNull(index))
                    {
                        episode.SeasonName = reader.GetString(index);
                    }
                    index++;
                    if (!reader.IsDBNull(index))
                    {
                        episode.SeasonId = reader.GetGuid(index);
                    }
                }
                else
                {
                    index++;
                }
                index++;
            }

            var hasSeries = item as IHasSeries;
            if (hasSeriesFields)
            {
                if (hasSeries != null)
                {
                    if (!reader.IsDBNull(index))
                    {
                        hasSeries.SeriesId = reader.GetGuid(index);
                    }
                }
                index++;
            }

            if (HasField(query, ItemFields.PresentationUniqueKey))
            {
                if (!reader.IsDBNull(index))
                {
                    item.PresentationUniqueKey = reader.GetString(index);
                }
                index++;
            }

            if (HasField(query, ItemFields.InheritedParentalRatingValue))
            {
                if (!reader.IsDBNull(index))
                {
                    item.InheritedParentalRatingValue = reader.GetInt32(index);
                }
                index++;
            }

            if (HasField(query, ItemFields.ExternalSeriesId))
            {
                if (!reader.IsDBNull(index))
                {
                    item.ExternalSeriesId = reader.GetString(index);
                }
                index++;
            }

            if (HasField(query, ItemFields.Taglines))
            {
                if (!reader.IsDBNull(index))
                {
                    item.Tagline = reader.GetString(index);
                }
                index++;
            }

            if (!reader.IsDBNull(index))
            {
                DeserializeProviderIds(reader.GetString(index), item);
            }
            index++;

            if (query.DtoOptions.EnableImages)
            {
                if (!reader.IsDBNull(index))
                {
                    DeserializeImages(reader.GetString(index), item);
                }
                index++;
            }

            if (HasField(query, ItemFields.ProductionLocations))
            {
                if (!reader.IsDBNull(index))
                {
                    item.ProductionLocations = reader.GetString(index).Split(new [] { '|' }, StringSplitOptions.RemoveEmptyEntries).ToArray();
                }
                index++;
            }

            if (HasField(query, ItemFields.ExtraIds))
            {
                if (!reader.IsDBNull(index))
                {
                    item.ExtraIds = SplitToGuids(reader.GetString(index));
                }
                index++;
            }

            if (!reader.IsDBNull(index))
            {
                item.TotalBitrate = reader.GetInt32(index);
            }
            index++;

            if (!reader.IsDBNull(index))
            {
                if (Enum.TryParse(reader.GetString(index), true, out ExtraType extraType))
                {
                    item.ExtraType = extraType;
                }
            }
            index++;

            if (hasArtistFields)
            {
                if (item is IHasArtist hasArtists && !reader.IsDBNull(index))
                {
                    hasArtists.Artists = reader.GetString(index).Split(new[] { '|' }, StringSplitOptions.RemoveEmptyEntries);
                }
                index++;

                if (item is IHasAlbumArtist hasAlbumArtists && !reader.IsDBNull(index))
                {
                    hasAlbumArtists.AlbumArtists = reader.GetString(index).Split(new[] { '|' }, StringSplitOptions.RemoveEmptyEntries);
                }
                index++;
            }

            if (!reader.IsDBNull(index))
            {
                item.ExternalId = reader.GetString(index);
            }
            index++;

            if (HasField(query, ItemFields.SeriesPresentationUniqueKey))
            {
                if (hasSeries != null)
                {
                    if (!reader.IsDBNull(index))
                    {
                        hasSeries.SeriesPresentationUniqueKey = reader.GetString(index);
                    }
                }
                index++;
            }

            if (enableProgramAttributes)
            {
                if (item is LiveTvProgram program && !reader.IsDBNull(index))
                {
                    program.ShowId = reader.GetString(index);
                }
                index++;
            }

            if (!reader.IsDBNull(index))
            {
                item.OwnerId = reader.GetGuid(index);
            }
            index++;

            return item;
        }

        private static Guid[] SplitToGuids(string value)
        {
            var ids = value.Split('|');

            var result = new Guid[ids.Length];

            for (var i = 0; i < result.Length; i++)
            {
                result[i] = new Guid(ids[i]);
            }

            return result;
        }

        /// <summary>
        /// Gets chapters for an item
        /// </summary>
        /// <param name="item">The item.</param>
        /// <returns>IEnumerable{ChapterInfo}.</returns>
        /// <exception cref="ArgumentNullException">id</exception>
        public List<ChapterInfo> GetChapters(BaseItem item)
        {
            CheckDisposed();

            using (WriteLock.Read())
            {
                using (var connection = CreateConnection(true))
                {
                    var list = new List<ChapterInfo>();

                    using (var statement = PrepareStatementSafe(connection, "select StartPositionTicks,Name,ImagePath,ImageDateModified from " + ChaptersTableName + " where ItemId = @ItemId order by ChapterIndex asc"))
                    {
                        statement.TryBind("@ItemId", item.Id);

                        foreach (var row in statement.ExecuteQuery())
                        {
                            list.Add(GetChapter(row, item));
                        }
                    }

                    return list;
                }
            }
        }

        /// <summary>
        /// Gets a single chapter for an item
        /// </summary>
        /// <param name="item">The item.</param>
        /// <param name="index">The index.</param>
        /// <returns>ChapterInfo.</returns>
        /// <exception cref="ArgumentNullException">id</exception>
        public ChapterInfo GetChapter(BaseItem item, int index)
        {
            CheckDisposed();

            using (WriteLock.Read())
            {
                using (var connection = CreateConnection(true))
                {
                    using (var statement = PrepareStatementSafe(connection, "select StartPositionTicks,Name,ImagePath,ImageDateModified from " + ChaptersTableName + " where ItemId = @ItemId and ChapterIndex=@ChapterIndex"))
                    {
                        statement.TryBind("@ItemId", item.Id);
                        statement.TryBind("@ChapterIndex", index);

                        foreach (var row in statement.ExecuteQuery())
                        {
                            return GetChapter(row, item);
                        }
                    }
                }
            }
            return null;
        }

        /// <summary>
        /// Gets the chapter.
        /// </summary>
        /// <param name="reader">The reader.</param>
        /// <returns>ChapterInfo.</returns>
        private ChapterInfo GetChapter(IReadOnlyList<IResultSetValue> reader, BaseItem item)
        {
            var chapter = new ChapterInfo
            {
                StartPositionTicks = reader.GetInt64(0)
            };

            if (!reader.IsDBNull(1))
            {
                chapter.Name = reader.GetString(1);
            }

            if (!reader.IsDBNull(2))
            {
                chapter.ImagePath = reader.GetString(2);

                if (!string.IsNullOrEmpty(chapter.ImagePath))
                {
                    chapter.ImageTag = ImageProcessor.GetImageCacheTag(item, chapter);
                }
            }

            if (!reader.IsDBNull(3))
            {
                chapter.ImageDateModified = reader[3].ReadDateTime();
            }

            return chapter;
        }

        /// <summary>
        /// Saves the chapters.
        /// </summary>
        public void SaveChapters(Guid id, List<ChapterInfo> chapters)
        {
            CheckDisposed();

            if (id.Equals(Guid.Empty))
            {
                throw new ArgumentNullException(nameof(id));
            }

            if (chapters == null)
            {
                throw new ArgumentNullException(nameof(chapters));
            }

            using (WriteLock.Write())
            {
                using (var connection = CreateConnection())
                {
                    connection.RunInTransaction(db =>
                    {
                        var idBlob = id.ToGuidBlob();

                        // First delete chapters
                        db.Execute("delete from " + ChaptersTableName + " where ItemId=@ItemId", idBlob);

                        InsertChapters(idBlob, chapters, db);

                    }, TransactionMode);
                }
            }
        }

        private void InsertChapters(byte[] idBlob, List<ChapterInfo> chapters, IDatabaseConnection db)
        {
            var startIndex = 0;
            var limit = 100;
            var chapterIndex = 0;

            while (startIndex < chapters.Count)
            {
                var insertText = new StringBuilder("insert into " + ChaptersTableName + " (ItemId, ChapterIndex, StartPositionTicks, Name, ImagePath, ImageDateModified) values ");

                var endIndex = Math.Min(chapters.Count, startIndex + limit);

                for (var i = startIndex; i < endIndex; i++)
                {
                    insertText.AppendFormat("(@ItemId, @ChapterIndex{0}, @StartPositionTicks{0}, @Name{0}, @ImagePath{0}, @ImageDateModified{0}),", i.ToString(CultureInfo.InvariantCulture));
                }
                insertText.Length -= 1; // Remove last ,

                using (var statement = PrepareStatementSafe(db, insertText.ToString()))
                {
                    statement.TryBind("@ItemId", idBlob);

                    for (var i = startIndex; i < endIndex; i++)
                    {
                        var index = i.ToString(CultureInfo.InvariantCulture);

                        var chapter = chapters[i];

                        statement.TryBind("@ChapterIndex" + index, chapterIndex);
                        statement.TryBind("@StartPositionTicks" + index, chapter.StartPositionTicks);
                        statement.TryBind("@Name" + index, chapter.Name);
                        statement.TryBind("@ImagePath" + index, chapter.ImagePath);
                        statement.TryBind("@ImageDateModified" + index, chapter.ImageDateModified);

                        chapterIndex++;
                    }

                    statement.Reset();
                    statement.MoveNext();
                }

                startIndex += limit;
            }
        }

        private static bool EnableJoinUserData(InternalItemsQuery query)
        {
            if (query.User == null)
            {
                return false;
            }

            var sortingFields = new HashSet<string>(query.OrderBy.Select(i => i.Item1), StringComparer.OrdinalIgnoreCase);

            return sortingFields.Contains(ItemSortBy.IsFavoriteOrLiked)
                    || sortingFields.Contains(ItemSortBy.IsPlayed)
                    || sortingFields.Contains(ItemSortBy.IsUnplayed)
                    || sortingFields.Contains(ItemSortBy.PlayCount)
                    || sortingFields.Contains(ItemSortBy.DatePlayed)
                    || sortingFields.Contains(ItemSortBy.SeriesDatePlayed)
                    || query.IsFavoriteOrLiked.HasValue
                    || query.IsFavorite.HasValue
                    || query.IsResumable.HasValue
                    || query.IsPlayed.HasValue
                    || query.IsLiked.HasValue;
        }

        private readonly ItemFields[] _allFields = Enum.GetNames(typeof(ItemFields))
            .Select(i => (ItemFields)Enum.Parse(typeof(ItemFields), i, true))
            .ToArray();

        private string[] GetColumnNamesFromField(ItemFields field)
        {
            switch (field)
            {
                case ItemFields.Settings:
                    return new[] { "IsLocked", "PreferredMetadataCountryCode", "PreferredMetadataLanguage", "LockedFields" };
                case ItemFields.ServiceName:
                    return new[] { "ExternalServiceId" };
                case ItemFields.SortName:
                    return new[] { "ForcedSortName" };
                case ItemFields.Taglines:
                    return new[] { "Tagline" };
                case ItemFields.Tags:
                    return new[] { "Tags" };
                case ItemFields.IsHD:
                    return Array.Empty<string>();
                default:
                    return new[] { field.ToString() };
            }
        }

        private bool HasField(InternalItemsQuery query, ItemFields name)
        {
            switch (name)
            {
                case ItemFields.Tags:
                    return query.DtoOptions.ContainsField(name) || HasProgramAttributes(query);
                case ItemFields.CustomRating:
                case ItemFields.ProductionLocations:
                case ItemFields.Settings:
                case ItemFields.OriginalTitle:
                case ItemFields.Taglines:
                case ItemFields.SortName:
                case ItemFields.Studios:
                case ItemFields.ExtraIds:
                case ItemFields.DateCreated:
                case ItemFields.Overview:
                case ItemFields.Genres:
                case ItemFields.DateLastMediaAdded:
                case ItemFields.PresentationUniqueKey:
                case ItemFields.InheritedParentalRatingValue:
                case ItemFields.ExternalSeriesId:
                case ItemFields.SeriesPresentationUniqueKey:
                case ItemFields.DateLastRefreshed:
                case ItemFields.DateLastSaved:
                    return query.DtoOptions.ContainsField(name);
                case ItemFields.ServiceName:
                    return HasServiceName(query);
                default:
                    return true;
            }
        }

        private static readonly HashSet<string> _programExcludeParentTypes = new HashSet<string>(StringComparer.OrdinalIgnoreCase)
        {
            "Series",
            "Season",
            "MusicAlbum",
            "MusicArtist",
            "PhotoAlbum"
        };

        private static readonly HashSet<string> _programTypes = new HashSet<string>(StringComparer.OrdinalIgnoreCase)
        {
            "Program",
            "TvChannel",
            "LiveTvProgram",
            "LiveTvTvChannel"
        };

        private bool HasProgramAttributes(InternalItemsQuery query)
        {
            if (_programExcludeParentTypes.Contains(query.ParentType))
            {
                return false;
            }

            if (query.IncludeItemTypes.Length == 0)
            {
                return true;
            }

            return query.IncludeItemTypes.Any(x => _programTypes.Contains(x));
        }

        private static readonly HashSet<string> _serviceTypes = new HashSet<string>(StringComparer.OrdinalIgnoreCase)
        {
            "TvChannel",
            "LiveTvTvChannel"
        };

        private bool HasServiceName(InternalItemsQuery query)
        {
            if (_programExcludeParentTypes.Contains(query.ParentType))
            {
                return false;
            }

            if (query.IncludeItemTypes.Length == 0)
            {
                return true;
            }

            return query.IncludeItemTypes.Any(x => _serviceTypes.Contains(x));
        }

        private static readonly HashSet<string> _startDateTypes = new HashSet<string>(StringComparer.OrdinalIgnoreCase)
        {
            "Program",
            "LiveTvProgram"
        };

        private bool HasStartDate(InternalItemsQuery query)
        {
            if (_programExcludeParentTypes.Contains(query.ParentType))
            {
                return false;
            }

            if (query.IncludeItemTypes.Length == 0)
            {
                return true;
            }

            return query.IncludeItemTypes.Any(x => _startDateTypes.Contains(x));
        }

        private bool HasEpisodeAttributes(InternalItemsQuery query)
        {
            if (query.IncludeItemTypes.Length == 0)
            {
                return true;
            }

            return query.IncludeItemTypes.Contains("Episode", StringComparer.OrdinalIgnoreCase);
        }

        private bool HasTrailerTypes(InternalItemsQuery query)
        {
            if (query.IncludeItemTypes.Length == 0)
            {
                return true;
            }

            return query.IncludeItemTypes.Contains("Trailer", StringComparer.OrdinalIgnoreCase);
        }


        private static readonly HashSet<string> _artistExcludeParentTypes = new HashSet<string>(StringComparer.OrdinalIgnoreCase)
        {
            "Series",
            "Season",
            "PhotoAlbum"
        };

        private static readonly HashSet<string> _artistsTypes = new HashSet<string>(StringComparer.OrdinalIgnoreCase)
        {
            "Audio",
            "MusicAlbum",
            "MusicVideo",
            "AudioBook",
            "AudioPodcast"
        };

        private bool HasArtistFields(InternalItemsQuery query)
        {
            if (_artistExcludeParentTypes.Contains(query.ParentType))
            {
                return false;
            }

            if (query.IncludeItemTypes.Length == 0)
            {
                return true;
            }

            return query.IncludeItemTypes.Any(x => _artistsTypes.Contains(x));
        }

        private static readonly HashSet<string> _seriesTypes = new HashSet<string>(StringComparer.OrdinalIgnoreCase)
        {
            "Book",
            "AudioBook",
            "Episode",
            "Season"
        };

        private bool HasSeriesFields(InternalItemsQuery query)
        {
            if (string.Equals(query.ParentType, "PhotoAlbum", StringComparison.OrdinalIgnoreCase))
            {
                return false;
            }

            if (query.IncludeItemTypes.Length == 0)
            {
                return true;
            }

            return query.IncludeItemTypes.Any(x => _seriesTypes.Contains(x));
        }

        private List<string> GetFinalColumnsToSelect(InternalItemsQuery query, IEnumerable<string> startColumns)
        {
            var list = startColumns.ToList();

            foreach (var field in _allFields)
            {
                if (!HasField(query, field))
                {
                    foreach (var fieldToRemove in GetColumnNamesFromField(field))
                    {
                        list.Remove(fieldToRemove);
                    }
                }
            }

            if (!HasProgramAttributes(query))
            {
                list.Remove("IsMovie");
                list.Remove("IsSeries");
                list.Remove("EpisodeTitle");
                list.Remove("IsRepeat");
                list.Remove("ShowId");
            }

            if (!HasEpisodeAttributes(query))
            {
                list.Remove("SeasonName");
                list.Remove("SeasonId");
            }

            if (!HasStartDate(query))
            {
                list.Remove("StartDate");
            }

            if (!HasTrailerTypes(query))
            {
                list.Remove("TrailerTypes");
            }

            if (!HasArtistFields(query))
            {
                list.Remove("AlbumArtists");
                list.Remove("Artists");
            }

            if (!HasSeriesFields(query))
            {
                list.Remove("SeriesId");
            }

            if (!HasEpisodeAttributes(query))
            {
                list.Remove("SeasonName");
                list.Remove("SeasonId");
            }

            if (!query.DtoOptions.EnableImages)
            {
                list.Remove("Images");
            }

            if (EnableJoinUserData(query))
            {
                list.Add("UserDatas.UserId");
                list.Add("UserDatas.lastPlayedDate");
                list.Add("UserDatas.playbackPositionTicks");
                list.Add("UserDatas.playcount");
                list.Add("UserDatas.isFavorite");
                list.Add("UserDatas.played");
                list.Add("UserDatas.rating");
            }

            if (query.SimilarTo != null)
            {
                var item = query.SimilarTo;

                var builder = new StringBuilder();
                builder.Append("(");

                if (string.IsNullOrEmpty(item.OfficialRating))
                {
                    builder.Append("((OfficialRating is null) * 10)");
                }
                else
                {
                    builder.Append("((OfficialRating=@ItemOfficialRating) * 10)");
                }

                if (item.ProductionYear.HasValue)
                {
                    builder.Append("+(Select Case When Abs(COALESCE(ProductionYear, 0) - @ItemProductionYear) < 10 Then 10 Else 0 End )");
                    builder.Append("+(Select Case When Abs(COALESCE(ProductionYear, 0) - @ItemProductionYear) < 5 Then 5 Else 0 End )");
                }

                //// genres, tags
                builder.Append("+ ((Select count(CleanValue) from ItemValues where ItemId=Guid and CleanValue in (select CleanValue from itemvalues where ItemId=@SimilarItemId)) * 10)");

                builder.Append(") as SimilarityScore");

                list.Add(builder.ToString());

                var oldLen = query.ExcludeItemIds.Length;
                var newLen = oldLen + item.ExtraIds.Length + 1;
                var excludeIds = new Guid[newLen];
                query.ExcludeItemIds.CopyTo(excludeIds, 0);
                excludeIds[oldLen] = item.Id;
                item.ExtraIds.CopyTo(excludeIds, oldLen + 1);

                query.ExcludeItemIds = excludeIds;
                query.ExcludeProviderIds = item.ProviderIds;
            }

            if (!string.IsNullOrEmpty(query.SearchTerm))
            {
                var builder = new StringBuilder();
                builder.Append("(");

                builder.Append("((CleanName like @SearchTermStartsWith or (OriginalTitle not null and OriginalTitle like @SearchTermStartsWith)) * 10)");

                if (query.SearchTerm.Length > 1)
                {
                    builder.Append("+ ((CleanName like @SearchTermContains or (OriginalTitle not null and OriginalTitle like @SearchTermContains)) * 10)");
                }

                builder.Append(") as SearchScore");

                list.Add(builder.ToString());
            }

            return list;
        }

        private void BindSearchParams(InternalItemsQuery query, IStatement statement)
        {
            var searchTerm = query.SearchTerm;

            if (string.IsNullOrEmpty(searchTerm))
            {
                return;
            }

            searchTerm = FixUnicodeChars(searchTerm);
            searchTerm = GetCleanValue(searchTerm);

            var commandText = statement.SQL;
            if (commandText.IndexOf("@SearchTermStartsWith", StringComparison.OrdinalIgnoreCase) != -1)
            {
                statement.TryBind("@SearchTermStartsWith", searchTerm + "%");
            }
            if (commandText.IndexOf("@SearchTermContains", StringComparison.OrdinalIgnoreCase) != -1)
            {
                statement.TryBind("@SearchTermContains", "%" + searchTerm + "%");
            }
        }

        private void BindSimilarParams(InternalItemsQuery query, IStatement statement)
        {
            var item = query.SimilarTo;

            if (item == null)
            {
                return;
            }

            var commandText = statement.SQL;

            if (commandText.IndexOf("@ItemOfficialRating", StringComparison.OrdinalIgnoreCase) != -1)
            {
                statement.TryBind("@ItemOfficialRating", item.OfficialRating);
            }

            if (commandText.IndexOf("@ItemProductionYear", StringComparison.OrdinalIgnoreCase) != -1)
            {
                statement.TryBind("@ItemProductionYear", item.ProductionYear ?? 0);
            }

            if (commandText.IndexOf("@SimilarItemId", StringComparison.OrdinalIgnoreCase) != -1)
            {
                statement.TryBind("@SimilarItemId", item.Id);
            }
        }

        private string GetJoinUserDataText(InternalItemsQuery query)
        {
            if (!EnableJoinUserData(query))
            {
                return string.Empty;
            }

            return " left join UserDatas on UserDataKey=UserDatas.Key And (UserId=@UserId)";
        }

        private string GetGroupBy(InternalItemsQuery query)
        {
            var groups = new List<string>();

            if (EnableGroupByPresentationUniqueKey(query))
            {
                groups.Add("PresentationUniqueKey");
            }

            if (query.GroupBySeriesPresentationUniqueKey)
            {
                groups.Add("SeriesPresentationUniqueKey");
            }

            if (groups.Count > 0)
            {
                return " Group by " + string.Join(",", groups);
            }

            return string.Empty;
        }

        private string GetFromText(string alias = "A")
        {
            return " from TypedBaseItems " + alias;
        }

        public int GetCount(InternalItemsQuery query)
        {
            if (query == null)
            {
                throw new ArgumentNullException(nameof(query));
            }

            CheckDisposed();

            var now = DateTime.UtcNow;

            // Hack for right now since we currently don't support filtering out these duplicates within a query
            if (query.Limit.HasValue && query.EnableGroupByMetadataKey)
            {
                query.Limit = query.Limit.Value + 4;
            }

            var commandText = "select "
                            + string.Join(",", GetFinalColumnsToSelect(query, new[] { "count(distinct PresentationUniqueKey)" }))
                            + GetFromText()
                            + GetJoinUserDataText(query);

            var whereClauses = GetWhereClauses(query, null);
            if (whereClauses.Count != 0)
            {
                commandText += " where " + string.Join(" AND ", whereClauses);
            }

            using (WriteLock.Read())
            {
                using (var connection = CreateConnection(true))
                {
                    using (var statement = PrepareStatementSafe(connection, commandText))
                    {
                        if (EnableJoinUserData(query))
                        {
                            statement.TryBind("@UserId", query.User.InternalId);
                        }

                        BindSimilarParams(query, statement);
                        BindSearchParams(query, statement);

                        // Running this again will bind the params
                        GetWhereClauses(query, statement);

                        var count = statement.ExecuteQuery().SelectScalarInt().First();
                        LogQueryTime("GetCount", commandText, now);
                        return count;
                    }
                }

            }
        }

        public List<BaseItem> GetItemList(InternalItemsQuery query)
        {
            if (query == null)
            {
                throw new ArgumentNullException(nameof(query));
            }

            CheckDisposed();

            var now = DateTime.UtcNow;

            // Hack for right now since we currently don't support filtering out these duplicates within a query
            if (query.Limit.HasValue && query.EnableGroupByMetadataKey)
            {
                query.Limit = query.Limit.Value + 4;
            }

            var commandText = "select "
                            + string.Join(",", GetFinalColumnsToSelect(query, _retriveItemColumns))
                            + GetFromText()
                            + GetJoinUserDataText(query);

            var whereClauses = GetWhereClauses(query, null);

            if (whereClauses.Count != 0)
            {
                commandText += " where " + string.Join(" AND ", whereClauses);
            }

            commandText += GetGroupBy(query)
                        + GetOrderByText(query);

            if (query.Limit.HasValue || query.StartIndex.HasValue)
            {
                var offset = query.StartIndex ?? 0;

                if (query.Limit.HasValue || offset > 0)
                {
                    commandText += " LIMIT " + (query.Limit ?? int.MaxValue).ToString(CultureInfo.InvariantCulture);
                }

                if (offset > 0)
                {
                    commandText += " OFFSET " + offset.ToString(CultureInfo.InvariantCulture);
                }
            }

            using (WriteLock.Read())
            {
                using (var connection = CreateConnection(true))
                {
                    var list = new List<BaseItem>();

                    using (var statement = PrepareStatementSafe(connection, commandText))
                    {
                        if (EnableJoinUserData(query))
                        {
                            statement.TryBind("@UserId", query.User.InternalId);
                        }

                        BindSimilarParams(query, statement);
                        BindSearchParams(query, statement);

                        // Running this again will bind the params
                        GetWhereClauses(query, statement);

                        var hasEpisodeAttributes = HasEpisodeAttributes(query);
                        var hasServiceName = HasServiceName(query);
                        var hasProgramAttributes = HasProgramAttributes(query);
                        var hasStartDate = HasStartDate(query);
                        var hasTrailerTypes = HasTrailerTypes(query);
                        var hasArtistFields = HasArtistFields(query);
                        var hasSeriesFields = HasSeriesFields(query);

                        foreach (var row in statement.ExecuteQuery())
                        {
                            var item = GetItem(row, query, hasProgramAttributes, hasEpisodeAttributes, hasServiceName, hasStartDate, hasTrailerTypes, hasArtistFields, hasSeriesFields);
                            if (item != null)
                            {
                                list.Add(item);
                            }
                        }
                    }

                    // Hack for right now since we currently don't support filtering out these duplicates within a query
                    if (query.EnableGroupByMetadataKey)
                    {
                        var limit = query.Limit ?? int.MaxValue;
                        limit -= 4;
                        var newList = new List<BaseItem>();

                        foreach (var item in list)
                        {
                            AddItem(newList, item);

                            if (newList.Count >= limit)
                            {
                                break;
                            }
                        }

                        list = newList;
                    }

                    LogQueryTime("GetItemList", commandText, now);

                    return list;
                }
            }
        }

        private string FixUnicodeChars(string buffer)
        {
            if (buffer.IndexOf('\u2013') > -1) buffer = buffer.Replace('\u2013', '-'); // en dash
            if (buffer.IndexOf('\u2014') > -1) buffer = buffer.Replace('\u2014', '-'); // em dash
            if (buffer.IndexOf('\u2015') > -1) buffer = buffer.Replace('\u2015', '-'); // horizontal bar
            if (buffer.IndexOf('\u2017') > -1) buffer = buffer.Replace('\u2017', '_'); // double low line
            if (buffer.IndexOf('\u2018') > -1) buffer = buffer.Replace('\u2018', '\''); // left single quotation mark
            if (buffer.IndexOf('\u2019') > -1) buffer = buffer.Replace('\u2019', '\''); // right single quotation mark
            if (buffer.IndexOf('\u201a') > -1) buffer = buffer.Replace('\u201a', ','); // single low-9 quotation mark
            if (buffer.IndexOf('\u201b') > -1) buffer = buffer.Replace('\u201b', '\''); // single high-reversed-9 quotation mark
            if (buffer.IndexOf('\u201c') > -1) buffer = buffer.Replace('\u201c', '\"'); // left double quotation mark
            if (buffer.IndexOf('\u201d') > -1) buffer = buffer.Replace('\u201d', '\"'); // right double quotation mark
            if (buffer.IndexOf('\u201e') > -1) buffer = buffer.Replace('\u201e', '\"'); // double low-9 quotation mark
            if (buffer.IndexOf('\u2026') > -1) buffer = buffer.Replace("\u2026", "..."); // horizontal ellipsis
            if (buffer.IndexOf('\u2032') > -1) buffer = buffer.Replace('\u2032', '\''); // prime
            if (buffer.IndexOf('\u2033') > -1) buffer = buffer.Replace('\u2033', '\"'); // double prime
            if (buffer.IndexOf('\u0060') > -1) buffer = buffer.Replace('\u0060', '\''); // grave accent
            if (buffer.IndexOf('\u00B4') > -1) buffer = buffer.Replace('\u00B4', '\''); // acute accent

            return buffer;
        }

        private void AddItem(List<BaseItem> items, BaseItem newItem)
        {
            for (var i = 0; i < items.Count; i++)
            {
                var item = items[i];

                foreach (var providerId in newItem.ProviderIds)
                {
                    if (providerId.Key == MetadataProviders.TmdbCollection.ToString())
                    {
                        continue;
                    }

                    if (item.GetProviderId(providerId.Key) == providerId.Value)
                    {
                        if (newItem.SourceType == SourceType.Library)
                        {
                            items[i] = newItem;
                        }
                        return;
                    }
                }
            }

            items.Add(newItem);
        }

        private void LogQueryTime(string methodName, string commandText, DateTime startDate)
        {
            var elapsed = (DateTime.UtcNow - startDate).TotalMilliseconds;

            int slowThreshold = 100;

#if DEBUG
            slowThreshold = 10;
#endif

            if (elapsed >= slowThreshold)
            {
                Logger.LogWarning("{0} query time (slow): {1:g}. Query: {2}",
                    methodName,
                    elapsed,
                    commandText);
            }
        }

        public QueryResult<BaseItem> GetItems(InternalItemsQuery query)
        {
            if (query == null)
            {
                throw new ArgumentNullException(nameof(query));
            }

            CheckDisposed();

            if (!query.EnableTotalRecordCount || (!query.Limit.HasValue && (query.StartIndex ?? 0) == 0))
            {
                var returnList = GetItemList(query);
                return new QueryResult<BaseItem>
                {
                    Items = returnList.ToArray(),
                    TotalRecordCount = returnList.Count
                };
            }

            var now = DateTime.UtcNow;

            var list = new List<BaseItem>();

            // Hack for right now since we currently don't support filtering out these duplicates within a query
            if (query.Limit.HasValue && query.EnableGroupByMetadataKey)
            {
                query.Limit = query.Limit.Value + 4;
            }

            var commandText = "select "
                            + string.Join(",", GetFinalColumnsToSelect(query, _retriveItemColumns))
                            + GetFromText()
                            + GetJoinUserDataText(query);

            var whereClauses = GetWhereClauses(query, null);

            var whereText = whereClauses.Count == 0 ?
                string.Empty :
                " where " + string.Join(" AND ", whereClauses);

            commandText += whereText
                        + GetGroupBy(query)
                        + GetOrderByText(query);

            if (query.Limit.HasValue || query.StartIndex.HasValue)
            {
                var offset = query.StartIndex ?? 0;

                if (query.Limit.HasValue || offset > 0)
                {
                    commandText += " LIMIT " + (query.Limit ?? int.MaxValue).ToString(CultureInfo.InvariantCulture);
                }

                if (offset > 0)
                {
                    commandText += " OFFSET " + offset.ToString(CultureInfo.InvariantCulture);
                }
            }

            var isReturningZeroItems = query.Limit.HasValue && query.Limit <= 0;

            var statementTexts = new List<string>();
            if (!isReturningZeroItems)
            {
                statementTexts.Add(commandText);
            }
            if (query.EnableTotalRecordCount)
            {
                commandText = string.Empty;

                if (EnableGroupByPresentationUniqueKey(query))
                {
                    commandText += " select " + string.Join(",", GetFinalColumnsToSelect(query, new[] { "count (distinct PresentationUniqueKey)" })) + GetFromText();
                }
                else if (query.GroupBySeriesPresentationUniqueKey)
                {
                    commandText += " select " + string.Join(",", GetFinalColumnsToSelect(query, new[] { "count (distinct SeriesPresentationUniqueKey)" })) + GetFromText();
                }
                else
                {
                    commandText += " select " + string.Join(",", GetFinalColumnsToSelect(query, new[] { "count (guid)" })) + GetFromText();
                }

                commandText += GetJoinUserDataText(query)
                            + whereText;
                statementTexts.Add(commandText);
            }

            using (WriteLock.Read())
            {
                using (var connection = CreateConnection(true))
                {
                    return connection.RunInTransaction(db =>
                    {
                        var result = new QueryResult<BaseItem>();
                        var statements = PrepareAllSafe(db, statementTexts);

                        if (!isReturningZeroItems)
                        {
                            using (var statement = statements[0])
                            {
                                if (EnableJoinUserData(query))
                                {
                                    statement.TryBind("@UserId", query.User.InternalId);
                                }

                                BindSimilarParams(query, statement);
                                BindSearchParams(query, statement);

                                // Running this again will bind the params
                                GetWhereClauses(query, statement);

                                var hasEpisodeAttributes = HasEpisodeAttributes(query);
                                var hasServiceName = HasServiceName(query);
                                var hasProgramAttributes = HasProgramAttributes(query);
                                var hasStartDate = HasStartDate(query);
                                var hasTrailerTypes = HasTrailerTypes(query);
                                var hasArtistFields = HasArtistFields(query);
                                var hasSeriesFields = HasSeriesFields(query);

                                foreach (var row in statement.ExecuteQuery())
                                {
                                    var item = GetItem(row, query, hasProgramAttributes, hasEpisodeAttributes, hasServiceName, hasStartDate, hasTrailerTypes, hasArtistFields, hasSeriesFields);
                                    if (item != null)
                                    {
                                        list.Add(item);
                                    }
                                }
                            }
                        }

                        if (query.EnableTotalRecordCount)
                        {
                            using (var statement = statements[statements.Count - 1])
                            {
                                if (EnableJoinUserData(query))
                                {
                                    statement.TryBind("@UserId", query.User.InternalId);
                                }

                                BindSimilarParams(query, statement);
                                BindSearchParams(query, statement);

                                // Running this again will bind the params
                                GetWhereClauses(query, statement);

                                result.TotalRecordCount = statement.ExecuteQuery().SelectScalarInt().First();
                            }
                        }

                        LogQueryTime("GetItems", commandText, now);

                        result.Items = list.ToArray();
                        return result;

                    }, ReadTransactionMode);
                }
            }
        }

        private string GetOrderByText(InternalItemsQuery query)
        {
            if (string.IsNullOrEmpty(query.SearchTerm))
            {
                int oldLen = query.OrderBy.Length;

                if (query.SimilarTo != null && oldLen == 0)
                {
                    var arr = new (string, SortOrder)[oldLen + 2];
                    query.OrderBy.CopyTo(arr, 0);
                    arr[oldLen] = ("SimilarityScore", SortOrder.Descending);
                    arr[oldLen + 1] = (ItemSortBy.Random, SortOrder.Ascending);
                    query.OrderBy = arr;
                }
            }
            else
            {
                query.OrderBy = new []
                {
                    ("SearchScore", SortOrder.Descending),
                    (ItemSortBy.SortName, SortOrder.Ascending)
                };
            }

            var orderBy = query.OrderBy;

            if (orderBy.Length == 0)
            {
                return string.Empty;
            }

            return " ORDER BY " + string.Join(",", orderBy.Select(i =>
            {
                var columnMap = MapOrderByField(i.Item1, query);
                var columnAscending = i.Item2 == SortOrder.Ascending;
                const bool enableOrderInversion = false;
                if (columnMap.Item2 && enableOrderInversion)
                {
                    columnAscending = !columnAscending;
                }

                var sortOrder = columnAscending ? "ASC" : "DESC";

                return columnMap.Item1 + " " + sortOrder;
            }));
        }

        private (string, bool) MapOrderByField(string name, InternalItemsQuery query)
        {
            if (string.Equals(name, ItemSortBy.AirTime, StringComparison.OrdinalIgnoreCase))
            {
                // TODO
                return ("SortName", false);
            }
            else if (string.Equals(name, ItemSortBy.Runtime, StringComparison.OrdinalIgnoreCase))
            {
                return ("RuntimeTicks", false);
            }
            else if (string.Equals(name, ItemSortBy.Random, StringComparison.OrdinalIgnoreCase))
            {
                return ("RANDOM()", false);
            }
            else if (string.Equals(name, ItemSortBy.DatePlayed, StringComparison.OrdinalIgnoreCase))
            {
                if (query.GroupBySeriesPresentationUniqueKey)
                {
                    return ("MAX(LastPlayedDate)", false);
                }

                return ("LastPlayedDate", false);
            }
            else if (string.Equals(name, ItemSortBy.PlayCount, StringComparison.OrdinalIgnoreCase))
            {
                return ("PlayCount", false);
            }
            else if (string.Equals(name, ItemSortBy.IsFavoriteOrLiked, StringComparison.OrdinalIgnoreCase))
            {
                return ("(Select Case When IsFavorite is null Then 0 Else IsFavorite End )", true);
            }
            else if (string.Equals(name, ItemSortBy.IsFolder, StringComparison.OrdinalIgnoreCase))
            {
                return ("IsFolder", true);
            }
            else if (string.Equals(name, ItemSortBy.IsPlayed, StringComparison.OrdinalIgnoreCase))
            {
                return ("played", true);
            }
            else if (string.Equals(name, ItemSortBy.IsUnplayed, StringComparison.OrdinalIgnoreCase))
            {
                return ("played", false);
            }
            else if (string.Equals(name, ItemSortBy.DateLastContentAdded, StringComparison.OrdinalIgnoreCase))
            {
                return ("DateLastMediaAdded", false);
            }
            else if (string.Equals(name, ItemSortBy.Artist, StringComparison.OrdinalIgnoreCase))
            {
                return ("(select CleanValue from itemvalues where ItemId=Guid and Type=0 LIMIT 1)", false);
            }
            else if (string.Equals(name, ItemSortBy.AlbumArtist, StringComparison.OrdinalIgnoreCase))
            {
                return ("(select CleanValue from itemvalues where ItemId=Guid and Type=1 LIMIT 1)", false);
            }
            else if (string.Equals(name, ItemSortBy.OfficialRating, StringComparison.OrdinalIgnoreCase))
            {
                return ("InheritedParentalRatingValue", false);
            }
            else if (string.Equals(name, ItemSortBy.Studio, StringComparison.OrdinalIgnoreCase))
            {
                return ("(select CleanValue from itemvalues where ItemId=Guid and Type=3 LIMIT 1)", false);
            }
            else if (string.Equals(name, ItemSortBy.SeriesDatePlayed, StringComparison.OrdinalIgnoreCase))
            {
                return ("(Select MAX(LastPlayedDate) from TypedBaseItems B" + GetJoinUserDataText(query) + " where Played=1 and B.SeriesPresentationUniqueKey=A.PresentationUniqueKey)", false);
            }
            else if (string.Equals(name, ItemSortBy.SeriesSortName, StringComparison.OrdinalIgnoreCase))
            {
                return ("SeriesName", false);
            }

            return (name, false);
        }

        public List<Guid> GetItemIdsList(InternalItemsQuery query)
        {
            if (query == null)
            {
                throw new ArgumentNullException(nameof(query));
            }

            CheckDisposed();

            var now = DateTime.UtcNow;

            var commandText = "select "
                            + string.Join(",", GetFinalColumnsToSelect(query, new[] { "guid" }))
                            + GetFromText()
                            + GetJoinUserDataText(query);

            var whereClauses = GetWhereClauses(query, null);
            if (whereClauses.Count != 0)
            {
                commandText += " where " + string.Join(" AND ", whereClauses);
            }

            commandText += GetGroupBy(query)
                        + GetOrderByText(query);

            if (query.Limit.HasValue || query.StartIndex.HasValue)
            {
                var offset = query.StartIndex ?? 0;

                if (query.Limit.HasValue || offset > 0)
                {
                    commandText += " LIMIT " + (query.Limit ?? int.MaxValue).ToString(CultureInfo.InvariantCulture);
                }

                if (offset > 0)
                {
                    commandText += " OFFSET " + offset.ToString(CultureInfo.InvariantCulture);
                }
            }

            using (WriteLock.Read())
            {
                using (var connection = CreateConnection(true))
                {
                    var list = new List<Guid>();

                    using (var statement = PrepareStatementSafe(connection, commandText))
                    {
                        if (EnableJoinUserData(query))
                        {
                            statement.TryBind("@UserId", query.User.InternalId);
                        }

                        BindSimilarParams(query, statement);
                        BindSearchParams(query, statement);

                        // Running this again will bind the params
                        GetWhereClauses(query, statement);

                        foreach (var row in statement.ExecuteQuery())
                        {
                            list.Add(row[0].ReadGuidFromBlob());
                        }
                    }

                    LogQueryTime("GetItemList", commandText, now);

                    return list;
                }
            }
        }

        public List<Tuple<Guid, string>> GetItemIdsWithPath(InternalItemsQuery query)
        {
            if (query == null)
            {
                throw new ArgumentNullException(nameof(query));
            }

            CheckDisposed();

            var now = DateTime.UtcNow;

            var commandText = "select " + string.Join(",", GetFinalColumnsToSelect(query, new[] { "guid", "path" })) + GetFromText();

            var whereClauses = GetWhereClauses(query, null);
            if (whereClauses.Count != 0)
            {
                commandText += " where " + string.Join(" AND ", whereClauses);
            }

            commandText += GetGroupBy(query)
                        + GetOrderByText(query);

            if (query.Limit.HasValue || query.StartIndex.HasValue)
            {
                var offset = query.StartIndex ?? 0;

                if (query.Limit.HasValue || offset > 0)
                {
                    commandText += " LIMIT " + (query.Limit ?? int.MaxValue).ToString(CultureInfo.InvariantCulture);
                }

                if (offset > 0)
                {
                    commandText += " OFFSET " + offset.ToString(CultureInfo.InvariantCulture);
                }
            }

            using (WriteLock.Read())
            {
                var list = new List<Tuple<Guid, string>>();
                using (var connection = CreateConnection(true))
                {
                    using (var statement = PrepareStatementSafe(connection, commandText))
                    {
                        if (EnableJoinUserData(query))
                        {
                            statement.TryBind("@UserId", query.User.InternalId);
                        }

                        // Running this again will bind the params
                        GetWhereClauses(query, statement);

                        foreach (var row in statement.ExecuteQuery())
                        {
                            var id = row.GetGuid(0);
                            string path = null;

                            if (!row.IsDBNull(1))
                            {
                                path = row.GetString(1);
                            }
                            list.Add(new Tuple<Guid, string>(id, path));
                        }
                    }
                }

                LogQueryTime("GetItemIdsWithPath", commandText, now);

                return list;
            }
        }

        public QueryResult<Guid> GetItemIds(InternalItemsQuery query)
        {
            if (query == null)
            {
                throw new ArgumentNullException(nameof(query));
            }

            CheckDisposed();

            if (!query.EnableTotalRecordCount || (!query.Limit.HasValue && (query.StartIndex ?? 0) == 0))
            {
                var returnList = GetItemIdsList(query);
                return new QueryResult<Guid>
                {
                    Items = returnList.ToArray(),
                    TotalRecordCount = returnList.Count
                };
            }

            var now = DateTime.UtcNow;

            var commandText = "select "
                            + string.Join(",", GetFinalColumnsToSelect(query, new[] { "guid" }))
                            + GetFromText()
                            + GetJoinUserDataText(query);

            var whereClauses = GetWhereClauses(query, null);

            var whereText = whereClauses.Count == 0 ?
                string.Empty :
                " where " + string.Join(" AND ", whereClauses);

            commandText += whereText
                        + GetGroupBy(query)
                        + GetOrderByText(query);

            if (query.Limit.HasValue || query.StartIndex.HasValue)
            {
                var offset = query.StartIndex ?? 0;

                if (query.Limit.HasValue || offset > 0)
                {
                    commandText += " LIMIT " + (query.Limit ?? int.MaxValue).ToString(CultureInfo.InvariantCulture);
                }

                if (offset > 0)
                {
                    commandText += " OFFSET " + offset.ToString(CultureInfo.InvariantCulture);
                }
            }

            var list = new List<Guid>();
            var isReturningZeroItems = query.Limit.HasValue && query.Limit <= 0;

            var statementTexts = new List<string>();
            if (!isReturningZeroItems)
            {
                statementTexts.Add(commandText);
            }
            if (query.EnableTotalRecordCount)
            {
                commandText = string.Empty;

                if (EnableGroupByPresentationUniqueKey(query))
                {
                    commandText += " select " + string.Join(",", GetFinalColumnsToSelect(query, new[] { "count (distinct PresentationUniqueKey)" })) + GetFromText();
                }
                else if (query.GroupBySeriesPresentationUniqueKey)
                {
                    commandText += " select " + string.Join(",", GetFinalColumnsToSelect(query, new[] { "count (distinct SeriesPresentationUniqueKey)" })) + GetFromText();
                }
                else
                {
                    commandText += " select " + string.Join(",", GetFinalColumnsToSelect(query, new[] { "count (guid)" })) + GetFromText();
                }

                commandText += GetJoinUserDataText(query)
                            + whereText;
                statementTexts.Add(commandText);
            }

            using (WriteLock.Read())
            {
                using (var connection = CreateConnection(true))
                {
                    return connection.RunInTransaction(db =>
                    {
                        var result = new QueryResult<Guid>();

                        var statements = PrepareAllSafe(db, statementTexts);

                        if (!isReturningZeroItems)
                        {
                            using (var statement = statements[0])
                            {
                                if (EnableJoinUserData(query))
                                {
                                    statement.TryBind("@UserId", query.User.InternalId);
                                }

                                BindSimilarParams(query, statement);
                                BindSearchParams(query, statement);

                                // Running this again will bind the params
                                GetWhereClauses(query, statement);

                                foreach (var row in statement.ExecuteQuery())
                                {
                                    list.Add(row[0].ReadGuidFromBlob());
                                }
                            }
                        }

                        if (query.EnableTotalRecordCount)
                        {
                            using (var statement = statements[statements.Count - 1])
                            {
                                if (EnableJoinUserData(query))
                                {
                                    statement.TryBind("@UserId", query.User.InternalId);
                                }

                                BindSimilarParams(query, statement);
                                BindSearchParams(query, statement);

                                // Running this again will bind the params
                                GetWhereClauses(query, statement);

                                result.TotalRecordCount = statement.ExecuteQuery().SelectScalarInt().First();
                            }
                        }

                        LogQueryTime("GetItemIds", commandText, now);

                        result.Items = list.ToArray();
                        return result;

                    }, ReadTransactionMode);
                }
            }
        }

        private bool IsAlphaNumeric(string str)
        {
            if (string.IsNullOrWhiteSpace(str))
            {
                return false;
            }

            for (int i = 0; i < str.Length; i++)
            {
                if (!(char.IsLetter(str[i])) && (!(char.IsNumber(str[i]))))
                {
                    return false;
                }
            }

            return true;
        }

        private bool IsValidType(string value)
        {
            return IsAlphaNumeric(value);
        }

        private bool IsValidMediaType(string value)
        {
            return IsAlphaNumeric(value);
        }

        private bool IsValidPersonType(string value)
        {
            return IsAlphaNumeric(value);
        }

        private List<string> GetWhereClauses(InternalItemsQuery query, IStatement statement, string paramSuffix = "")
        {
            if (query.IsResumable ?? false)
            {
                query.IsVirtualItem = false;
            }

            var minWidth = query.MinWidth;
            var maxWidth = query.MaxWidth;

            if (query.IsHD.HasValue)
            {
                var threshold = 1200;
                if (query.IsHD.Value)
                {
                    minWidth = threshold;
                }
                else
                {
                    maxWidth = threshold - 1;
                }
            }

            if (query.Is4K.HasValue)
            {
                var threshold = 3800;
                if (query.Is4K.Value)
                {
                    minWidth = threshold;
                }
                else
                {
                    maxWidth = threshold - 1;
                }
            }

            var whereClauses = new List<string>();

            if (minWidth.HasValue)
            {
                whereClauses.Add("Width>=@MinWidth");
                if (statement != null)
                {
                    statement.TryBind("@MinWidth", minWidth);
                }
            }
            if (query.MinHeight.HasValue)
            {
                whereClauses.Add("Height>=@MinHeight");
                if (statement != null)
                {
                    statement.TryBind("@MinHeight", query.MinHeight);
                }
            }
            if (maxWidth.HasValue)
            {
                whereClauses.Add("Width<=@MaxWidth");
                if (statement != null)
                {
                    statement.TryBind("@MaxWidth", maxWidth);
                }
            }
            if (query.MaxHeight.HasValue)
            {
                whereClauses.Add("Height<=@MaxHeight");
                if (statement != null)
                {
                    statement.TryBind("@MaxHeight", query.MaxHeight);
                }
            }

            if (query.IsLocked.HasValue)
            {
                whereClauses.Add("IsLocked=@IsLocked");
                if (statement != null)
                {
                    statement.TryBind("@IsLocked", query.IsLocked);
                }
            }

            var tags = query.Tags.ToList();
            var excludeTags = query.ExcludeTags.ToList();

            if (query.IsMovie ?? false)
            {
                var alternateTypes = new List<string>();
                if (query.IncludeItemTypes.Length == 0 || query.IncludeItemTypes.Contains(typeof(Movie).Name))
                {
                    alternateTypes.Add(typeof(Movie).FullName);
                }
                if (query.IncludeItemTypes.Length == 0 || query.IncludeItemTypes.Contains(typeof(Trailer).Name))
                {
                    alternateTypes.Add(typeof(Trailer).FullName);
                }

                var programAttribtues = new List<string>();
                if (alternateTypes.Count == 0)
                {
                    programAttribtues.Add("IsMovie=@IsMovie");
                }
                else
                {
                    programAttribtues.Add("(IsMovie is null OR IsMovie=@IsMovie)");
                }

                if (statement != null)
                {
                    statement.TryBind("@IsMovie", true);
                }

                whereClauses.Add("(" + string.Join(" OR ", programAttribtues) + ")");
            }
            else if (query.IsMovie.HasValue)
            {
                whereClauses.Add("IsMovie=@IsMovie");
                if (statement != null)
                {
                    statement.TryBind("@IsMovie", query.IsMovie);
                }
            }

            if (query.IsSeries.HasValue)
            {
                whereClauses.Add("IsSeries=@IsSeries");
                if (statement != null)
                {
                    statement.TryBind("@IsSeries", query.IsSeries);
                }
            }

            if (query.IsSports.HasValue)
            {
                if (query.IsSports.Value)
                {
                    tags.Add("Sports");
                }
                else
                {
                    excludeTags.Add("Sports");
                }
            }

            if (query.IsNews.HasValue)
            {
                if (query.IsNews.Value)
                {
                    tags.Add("News");
                }
                else
                {
                    excludeTags.Add("News");
                }
            }

            if (query.IsKids.HasValue)
            {
                if (query.IsKids.Value)
                {
                    tags.Add("Kids");
                }
                else
                {
                    excludeTags.Add("Kids");
                }
            }

            if (query.SimilarTo != null && query.MinSimilarityScore > 0)
            {
                whereClauses.Add("SimilarityScore > " + (query.MinSimilarityScore - 1).ToString(CultureInfo.InvariantCulture));
            }

            if (!string.IsNullOrEmpty(query.SearchTerm))
            {
                whereClauses.Add("SearchScore > 0");
            }

            if (query.IsFolder.HasValue)
            {
                whereClauses.Add("IsFolder=@IsFolder");
                if (statement != null)
                {
                    statement.TryBind("@IsFolder", query.IsFolder);
                }
            }

            var includeTypes = query.IncludeItemTypes.SelectMany(MapIncludeItemTypes).ToArray();
            if (includeTypes.Length == 1)
            {
                whereClauses.Add("type=@type");
                if (statement != null)
                {
                    statement.TryBind("@type", includeTypes[0]);
                }
            }
            else if (includeTypes.Length > 1)
            {
                var inClause = string.Join(",", includeTypes.Select(i => "'" + i + "'"));
                whereClauses.Add($"type in ({inClause})");
            }

            // Only specify excluded types if no included types are specified
            if (includeTypes.Length == 0)
            {
                var excludeTypes = query.ExcludeItemTypes.SelectMany(MapIncludeItemTypes).ToArray();
                if (excludeTypes.Length == 1)
                {
                    whereClauses.Add("type<>@type");
                    if (statement != null)
                    {
                        statement.TryBind("@type", excludeTypes[0]);
                    }
                }
                else if (excludeTypes.Length > 1)
                {
                    var inClause = string.Join(",", excludeTypes.Select(i => "'" + i + "'"));
                    whereClauses.Add($"type not in ({inClause})");
                }
            }

            if (query.ChannelIds.Length == 1)
            {
                whereClauses.Add("ChannelId=@ChannelId");
                if (statement != null)
                {
                    statement.TryBind("@ChannelId", query.ChannelIds[0].ToString("N"));
                }
            }
            else if (query.ChannelIds.Length > 1)
            {
                var inClause = string.Join(",", query.ChannelIds.Select(i => "'" + i.ToString("N") + "'"));
                whereClauses.Add($"ChannelId in ({inClause})");
            }

            if (!query.ParentId.Equals(Guid.Empty))
            {
                whereClauses.Add("ParentId=@ParentId");
                if (statement != null)
                {
                    statement.TryBind("@ParentId", query.ParentId);
                }
            }

            if (!string.IsNullOrWhiteSpace(query.Path))
            {
                whereClauses.Add("Path=@Path");
                if (statement != null)
                {
                    statement.TryBind("@Path", GetPathToSave(query.Path));
                }
            }

            if (!string.IsNullOrWhiteSpace(query.PresentationUniqueKey))
            {
                whereClauses.Add("PresentationUniqueKey=@PresentationUniqueKey");
                if (statement != null)
                {
                    statement.TryBind("@PresentationUniqueKey", query.PresentationUniqueKey);
                }
            }

            if (query.MinCommunityRating.HasValue)
            {
                whereClauses.Add("CommunityRating>=@MinCommunityRating");
                if (statement != null)
                {
                    statement.TryBind("@MinCommunityRating", query.MinCommunityRating.Value);
                }
            }

            if (query.MinIndexNumber.HasValue)
            {
                whereClauses.Add("IndexNumber>=@MinIndexNumber");
                if (statement != null)
                {
                    statement.TryBind("@MinIndexNumber", query.MinIndexNumber.Value);
                }
            }

            if (query.MinDateCreated.HasValue)
            {
                whereClauses.Add("DateCreated>=@MinDateCreated");
                if (statement != null)
                {
                    statement.TryBind("@MinDateCreated", query.MinDateCreated.Value);
                }
            }

            if (query.MinDateLastSaved.HasValue)
            {
                whereClauses.Add("(DateLastSaved not null and DateLastSaved>=@MinDateLastSavedForUser)");
                if (statement != null)
                {
                    statement.TryBind("@MinDateLastSaved", query.MinDateLastSaved.Value);
                }
            }

            if (query.MinDateLastSavedForUser.HasValue)
            {
                whereClauses.Add("(DateLastSaved not null and DateLastSaved>=@MinDateLastSavedForUser)");
                if (statement != null)
                {
                    statement.TryBind("@MinDateLastSavedForUser", query.MinDateLastSavedForUser.Value);
                }
            }

            if (query.IndexNumber.HasValue)
            {
                whereClauses.Add("IndexNumber=@IndexNumber");
                if (statement != null)
                {
                    statement.TryBind("@IndexNumber", query.IndexNumber.Value);
                }
            }
            if (query.ParentIndexNumber.HasValue)
            {
                whereClauses.Add("ParentIndexNumber=@ParentIndexNumber");
                if (statement != null)
                {
                    statement.TryBind("@ParentIndexNumber", query.ParentIndexNumber.Value);
                }
            }
            if (query.ParentIndexNumberNotEquals.HasValue)
            {
                whereClauses.Add("(ParentIndexNumber<>@ParentIndexNumberNotEquals or ParentIndexNumber is null)");
                if (statement != null)
                {
                    statement.TryBind("@ParentIndexNumberNotEquals", query.ParentIndexNumberNotEquals.Value);
                }
            }

            var minEndDate = query.MinEndDate;
            var maxEndDate = query.MaxEndDate;

            if (query.HasAired.HasValue)
            {
                if (query.HasAired.Value)
                {
                    maxEndDate = DateTime.UtcNow;
                }
                else
                {
                    minEndDate = DateTime.UtcNow;
                }
            }

            if (minEndDate.HasValue)
            {
                whereClauses.Add("EndDate>=@MinEndDate");
                if (statement != null)
                {
                    statement.TryBind("@MinEndDate", minEndDate.Value);
                }
            }

            if (maxEndDate.HasValue)
            {
                whereClauses.Add("EndDate<=@MaxEndDate");
                if (statement != null)
                {
                    statement.TryBind("@MaxEndDate", maxEndDate.Value);
                }
            }

            if (query.MinStartDate.HasValue)
            {
                whereClauses.Add("StartDate>=@MinStartDate");
                if (statement != null)
                {
                    statement.TryBind("@MinStartDate", query.MinStartDate.Value);
                }
            }

            if (query.MaxStartDate.HasValue)
            {
                whereClauses.Add("StartDate<=@MaxStartDate");
                if (statement != null)
                {
                    statement.TryBind("@MaxStartDate", query.MaxStartDate.Value);
                }
            }

            if (query.MinPremiereDate.HasValue)
            {
                whereClauses.Add("PremiereDate>=@MinPremiereDate");
                if (statement != null)
                {
                    statement.TryBind("@MinPremiereDate", query.MinPremiereDate.Value);
                }
            }
            if (query.MaxPremiereDate.HasValue)
            {
                whereClauses.Add("PremiereDate<=@MaxPremiereDate");
                if (statement != null)
                {
                    statement.TryBind("@MaxPremiereDate", query.MaxPremiereDate.Value);
                }
            }

            if (query.TrailerTypes.Length > 0)
            {
                var clauses = new List<string>();
                var index = 0;
                foreach (var type in query.TrailerTypes)
                {
                    var paramName = "@TrailerTypes" + index;

                    clauses.Add("TrailerTypes like " + paramName);
                    if (statement != null)
                    {
                        statement.TryBind(paramName, "%" + type + "%");
                    }
                    index++;
                }
                var clause = "(" + string.Join(" OR ", clauses) + ")";
                whereClauses.Add(clause);
            }

            if (query.IsAiring.HasValue)
            {
                if (query.IsAiring.Value)
                {
                    whereClauses.Add("StartDate<=@MaxStartDate");
                    if (statement != null)
                    {
                        statement.TryBind("@MaxStartDate", DateTime.UtcNow);
                    }

                    whereClauses.Add("EndDate>=@MinEndDate");
                    if (statement != null)
                    {
                        statement.TryBind("@MinEndDate", DateTime.UtcNow);
                    }
                }
                else
                {
                    whereClauses.Add("(StartDate>@IsAiringDate OR EndDate < @IsAiringDate)");
                    if (statement != null)
                    {
                        statement.TryBind("@IsAiringDate", DateTime.UtcNow);
                    }
                }
            }

            if (query.PersonIds.Length > 0)
            {
                // TODO: Should this query with CleanName ?

                var clauses = new List<string>();
                var index = 0;
                foreach (var personId in query.PersonIds)
                {
                    var paramName = "@PersonId" + index;

                    clauses.Add("(guid in (select itemid from People where Name = (select Name from TypedBaseItems where guid=" + paramName + ")))");

                    if (statement != null)
                    {
                        statement.TryBind(paramName, personId.ToGuidBlob());
                    }
                    index++;
                }
                var clause = "(" + string.Join(" OR ", clauses) + ")";
                whereClauses.Add(clause);
            }

            if (!string.IsNullOrWhiteSpace(query.Person))
            {
                whereClauses.Add("Guid in (select ItemId from People where Name=@PersonName)");
                if (statement != null)
                {
                    statement.TryBind("@PersonName", query.Person);
                }
            }

            if (!string.IsNullOrWhiteSpace(query.MinSortName))
            {
                whereClauses.Add("SortName>=@MinSortName");
                if (statement != null)
                {
                    statement.TryBind("@MinSortName", query.MinSortName);
                }
            }

            if (!string.IsNullOrWhiteSpace(query.ExternalSeriesId))
            {
                whereClauses.Add("ExternalSeriesId=@ExternalSeriesId");
                if (statement != null)
                {
                    statement.TryBind("@ExternalSeriesId", query.ExternalSeriesId);
                }
            }

            if (!string.IsNullOrWhiteSpace(query.ExternalId))
            {
                whereClauses.Add("ExternalId=@ExternalId");
                if (statement != null)
                {
                    statement.TryBind("@ExternalId", query.ExternalId);
                }
            }

            if (!string.IsNullOrWhiteSpace(query.Name))
            {
                whereClauses.Add("CleanName=@Name");

                if (statement != null)
                {
                    statement.TryBind("@Name", GetCleanValue(query.Name));
                }
            }

            // These are the same, for now
            var nameContains = query.NameContains;
            if (!string.IsNullOrWhiteSpace(nameContains))
            {
                whereClauses.Add("(CleanName like @NameContains or OriginalTitle like @NameContains)");
                if (statement != null)
                {
                    nameContains = FixUnicodeChars(nameContains);

                    statement.TryBind("@NameContains", "%" + GetCleanValue(nameContains) + "%");
                }
            }

            if (!string.IsNullOrWhiteSpace(query.NameStartsWith))
            {
                whereClauses.Add("SortName like @NameStartsWith");
                if (statement != null)
                {
                    statement.TryBind("@NameStartsWith", query.NameStartsWith + "%");
                }
            }
            if (!string.IsNullOrWhiteSpace(query.NameStartsWithOrGreater))
            {
                whereClauses.Add("SortName >= @NameStartsWithOrGreater");
                // lowercase this because SortName is stored as lowercase
                if (statement != null)
                {
                    statement.TryBind("@NameStartsWithOrGreater", query.NameStartsWithOrGreater.ToLowerInvariant());
                }
            }
            if (!string.IsNullOrWhiteSpace(query.NameLessThan))
            {
                whereClauses.Add("SortName < @NameLessThan");
                // lowercase this because SortName is stored as lowercase
                if (statement != null)
                {
                    statement.TryBind("@NameLessThan", query.NameLessThan.ToLowerInvariant());
                }
            }

            if (query.ImageTypes.Length > 0)
            {
                foreach (var requiredImage in query.ImageTypes)
                {
                    whereClauses.Add("Images like '%" + requiredImage + "%'");
                }
            }

            if (query.IsLiked.HasValue)
            {
                if (query.IsLiked.Value)
                {
                    whereClauses.Add("rating>=@UserRating");
                    if (statement != null)
                    {
                        statement.TryBind("@UserRating", UserItemData.MinLikeValue);
                    }
                }
                else
                {
                    whereClauses.Add("(rating is null or rating<@UserRating)");
                    if (statement != null)
                    {
                        statement.TryBind("@UserRating", UserItemData.MinLikeValue);
                    }
                }
            }

            if (query.IsFavoriteOrLiked.HasValue)
            {
                if (query.IsFavoriteOrLiked.Value)
                {
                    whereClauses.Add("IsFavorite=@IsFavoriteOrLiked");
                }
                else
                {
                    whereClauses.Add("(IsFavorite is null or IsFavorite=@IsFavoriteOrLiked)");
                }
                if (statement != null)
                {
                    statement.TryBind("@IsFavoriteOrLiked", query.IsFavoriteOrLiked.Value);
                }
            }

            if (query.IsFavorite.HasValue)
            {
                if (query.IsFavorite.Value)
                {
                    whereClauses.Add("IsFavorite=@IsFavorite");
                }
                else
                {
                    whereClauses.Add("(IsFavorite is null or IsFavorite=@IsFavorite)");
                }
                if (statement != null)
                {
                    statement.TryBind("@IsFavorite", query.IsFavorite.Value);
                }
            }

            if (EnableJoinUserData(query))
            {
                if (query.IsPlayed.HasValue)
                {
                    // We should probably figure this out for all folders, but for right now, this is the only place where we need it
                    if (query.IncludeItemTypes.Length == 1 && string.Equals(query.IncludeItemTypes[0], typeof(Series).Name, StringComparison.OrdinalIgnoreCase))
                    {
                        if (query.IsPlayed.Value)
                        {
                            whereClauses.Add("PresentationUniqueKey not in (select S.SeriesPresentationUniqueKey from TypedBaseitems S left join UserDatas UD on S.UserDataKey=UD.Key And UD.UserId=@UserId where Coalesce(UD.Played, 0)=0 and S.IsFolder=0 and S.IsVirtualItem=0 and S.SeriesPresentationUniqueKey not null)");
                        }
                        else
                        {
                            whereClauses.Add("PresentationUniqueKey in (select S.SeriesPresentationUniqueKey from TypedBaseitems S left join UserDatas UD on S.UserDataKey=UD.Key And UD.UserId=@UserId where Coalesce(UD.Played, 0)=0 and S.IsFolder=0 and S.IsVirtualItem=0 and S.SeriesPresentationUniqueKey not null)");
                        }
                    }
                    else
                    {
                        if (query.IsPlayed.Value)
                        {
                            whereClauses.Add("(played=@IsPlayed)");
                        }
                        else
                        {
                            whereClauses.Add("(played is null or played=@IsPlayed)");
                        }
                        if (statement != null)
                        {
                            statement.TryBind("@IsPlayed", query.IsPlayed.Value);
                        }
                    }
                }
            }

            if (query.IsResumable.HasValue)
            {
                if (query.IsResumable.Value)
                {
                    whereClauses.Add("playbackPositionTicks > 0");
                }
                else
                {
                    whereClauses.Add("(playbackPositionTicks is null or playbackPositionTicks = 0)");
                }
            }

            if (query.ArtistIds.Length > 0)
            {
                var clauses = new List<string>();
                var index = 0;
                foreach (var artistId in query.ArtistIds)
                {
                    var paramName = "@ArtistIds" + index;

                    clauses.Add("(guid in (select itemid from itemvalues where CleanValue = (select CleanName from TypedBaseItems where guid=" + paramName + ") and Type<=1))");
                    if (statement != null)
                    {
                        statement.TryBind(paramName, artistId.ToGuidBlob());
                    }
                    index++;
                }
                var clause = "(" + string.Join(" OR ", clauses) + ")";
                whereClauses.Add(clause);
            }

            if (query.AlbumArtistIds.Length > 0)
            {
                var clauses = new List<string>();
                var index = 0;
                foreach (var artistId in query.AlbumArtistIds)
                {
                    var paramName = "@ArtistIds" + index;

                    clauses.Add("(guid in (select itemid from itemvalues where CleanValue = (select CleanName from TypedBaseItems where guid=" + paramName + ") and Type=1))");
                    if (statement != null)
                    {
                        statement.TryBind(paramName, artistId.ToGuidBlob());
                    }
                    index++;
                }
                var clause = "(" + string.Join(" OR ", clauses) + ")";
                whereClauses.Add(clause);
            }

            if (query.ContributingArtistIds.Length > 0)
            {
                var clauses = new List<string>();
                var index = 0;
                foreach (var artistId in query.ContributingArtistIds)
                {
                    var paramName = "@ArtistIds" + index;

                    clauses.Add("((select CleanName from TypedBaseItems where guid=" + paramName + ") in (select CleanValue from itemvalues where ItemId=Guid and Type=0) AND (select CleanName from TypedBaseItems where guid=" + paramName + ") not in (select CleanValue from itemvalues where ItemId=Guid and Type=1))");
                    if (statement != null)
                    {
                        statement.TryBind(paramName, artistId.ToGuidBlob());
                    }
                    index++;
                }
                var clause = "(" + string.Join(" OR ", clauses) + ")";
                whereClauses.Add(clause);
            }

            if (query.AlbumIds.Length > 0)
            {
                var clauses = new List<string>();
                var index = 0;
                foreach (var albumId in query.AlbumIds)
                {
                    var paramName = "@AlbumIds" + index;

                    clauses.Add("Album in (select Name from typedbaseitems where guid=" + paramName + ")");
                    if (statement != null)
                    {
                        statement.TryBind(paramName, albumId.ToGuidBlob());
                    }
                    index++;
                }
                var clause = "(" + string.Join(" OR ", clauses) + ")";
                whereClauses.Add(clause);
            }

            if (query.ExcludeArtistIds.Length > 0)
            {
                var clauses = new List<string>();
                var index = 0;
                foreach (var artistId in query.ExcludeArtistIds)
                {
                    var paramName = "@ExcludeArtistId" + index;

                    clauses.Add("(guid not in (select itemid from itemvalues where CleanValue = (select CleanName from TypedBaseItems where guid=" + paramName + ") and Type<=1))");
                    if (statement != null)
                    {
                        statement.TryBind(paramName, artistId.ToGuidBlob());
                    }
                    index++;
                }
                var clause = "(" + string.Join(" OR ", clauses) + ")";
                whereClauses.Add(clause);
            }

            if (query.GenreIds.Length > 0)
            {
                var clauses = new List<string>();
                var index = 0;
                foreach (var genreId in query.GenreIds)
                {
                    var paramName = "@GenreId" + index;

                    clauses.Add("(guid in (select itemid from itemvalues where CleanValue = (select CleanName from TypedBaseItems where guid=" + paramName + ") and Type=2))");
                    if (statement != null)
                    {
                        statement.TryBind(paramName, genreId.ToGuidBlob());
                    }
                    index++;
                }
                var clause = "(" + string.Join(" OR ", clauses) + ")";
                whereClauses.Add(clause);
            }

            if (query.Genres.Length > 0)
            {
                var clauses = new List<string>();
                var index = 0;
                foreach (var item in query.Genres)
                {
                    clauses.Add("@Genre" + index + " in (select CleanValue from itemvalues where ItemId=Guid and Type=2)");
                    if (statement != null)
                    {
                        statement.TryBind("@Genre" + index, GetCleanValue(item));
                    }
                    index++;
                }
                var clause = "(" + string.Join(" OR ", clauses) + ")";
                whereClauses.Add(clause);
            }

            if (tags.Count > 0)
            {
                var clauses = new List<string>();
                var index = 0;
                foreach (var item in tags)
                {
                    clauses.Add("@Tag" + index + " in (select CleanValue from itemvalues where ItemId=Guid and Type=4)");
                    if (statement != null)
                    {
                        statement.TryBind("@Tag" + index, GetCleanValue(item));
                    }
                    index++;
                }
                var clause = "(" + string.Join(" OR ", clauses) + ")";
                whereClauses.Add(clause);
            }

            if (excludeTags.Count > 0)
            {
                var clauses = new List<string>();
                var index = 0;
                foreach (var item in excludeTags)
                {
                    clauses.Add("@ExcludeTag" + index + " not in (select CleanValue from itemvalues where ItemId=Guid and Type=4)");
                    if (statement != null)
                    {
                        statement.TryBind("@ExcludeTag" + index, GetCleanValue(item));
                    }
                    index++;
                }
                var clause = "(" + string.Join(" OR ", clauses) + ")";
                whereClauses.Add(clause);
            }

            if (query.StudioIds.Length > 0)
            {
                var clauses = new List<string>();
                var index = 0;
                foreach (var studioId in query.StudioIds)
                {
                    var paramName = "@StudioId" + index;

                    clauses.Add("(guid in (select itemid from itemvalues where CleanValue = (select CleanName from TypedBaseItems where guid=" + paramName + ") and Type=3))");

                    if (statement != null)
                    {
                        statement.TryBind(paramName, studioId.ToGuidBlob());
                    }
                    index++;
                }
                var clause = "(" + string.Join(" OR ", clauses) + ")";
                whereClauses.Add(clause);
            }

            if (query.OfficialRatings.Length > 0)
            {
                var clauses = new List<string>();
                var index = 0;
                foreach (var item in query.OfficialRatings)
                {
                    clauses.Add("OfficialRating=@OfficialRating" + index);
                    if (statement != null)
                    {
                        statement.TryBind("@OfficialRating" + index, item);
                    }
                    index++;
                }
                var clause = "(" + string.Join(" OR ", clauses) + ")";
                whereClauses.Add(clause);
            }

            if (query.MinParentalRating.HasValue)
            {
                whereClauses.Add("InheritedParentalRatingValue>=@MinParentalRating");
                if (statement != null)
                {
                    statement.TryBind("@MinParentalRating", query.MinParentalRating.Value);
                }
            }

            if (query.MaxParentalRating.HasValue)
            {
                whereClauses.Add("InheritedParentalRatingValue<=@MaxParentalRating");
                if (statement != null)
                {
                    statement.TryBind("@MaxParentalRating", query.MaxParentalRating.Value);
                }
            }

            if (query.HasParentalRating.HasValue)
            {
                if (query.HasParentalRating.Value)
                {
                    whereClauses.Add("InheritedParentalRatingValue > 0");
                }
                else
                {
                    whereClauses.Add("InheritedParentalRatingValue = 0");
                }
            }

            if (query.HasOfficialRating.HasValue)
            {
                if (query.HasOfficialRating.Value)
                {
                    whereClauses.Add("(OfficialRating not null AND OfficialRating<>'')");
                }
                else
                {
                    whereClauses.Add("(OfficialRating is null OR OfficialRating='')");
                }
            }

            if (query.HasOverview.HasValue)
            {
                if (query.HasOverview.Value)
                {
                    whereClauses.Add("(Overview not null AND Overview<>'')");
                }
                else
                {
                    whereClauses.Add("(Overview is null OR Overview='')");
                }
            }

            if (query.HasOwnerId.HasValue)
            {
                if (query.HasOwnerId.Value)
                {
                    whereClauses.Add("OwnerId not null");
                }
                else
                {
                    whereClauses.Add("OwnerId is null");
                }
            }

            if (!string.IsNullOrWhiteSpace(query.HasNoAudioTrackWithLanguage))
            {
                whereClauses.Add("((select language from MediaStreams where MediaStreams.ItemId=A.Guid and MediaStreams.StreamType='Audio' and MediaStreams.Language=@HasNoAudioTrackWithLanguage limit 1) is null)");
                if (statement != null)
                {
                    statement.TryBind("@HasNoAudioTrackWithLanguage", query.HasNoAudioTrackWithLanguage);
                }
            }

            if (!string.IsNullOrWhiteSpace(query.HasNoInternalSubtitleTrackWithLanguage))
            {
                whereClauses.Add("((select language from MediaStreams where MediaStreams.ItemId=A.Guid and MediaStreams.StreamType='Subtitle' and MediaStreams.IsExternal=0 and MediaStreams.Language=@HasNoInternalSubtitleTrackWithLanguage limit 1) is null)");
                if (statement != null)
                {
                    statement.TryBind("@HasNoInternalSubtitleTrackWithLanguage", query.HasNoInternalSubtitleTrackWithLanguage);
                }
            }

            if (!string.IsNullOrWhiteSpace(query.HasNoExternalSubtitleTrackWithLanguage))
            {
                whereClauses.Add("((select language from MediaStreams where MediaStreams.ItemId=A.Guid and MediaStreams.StreamType='Subtitle' and MediaStreams.IsExternal=1 and MediaStreams.Language=@HasNoExternalSubtitleTrackWithLanguage limit 1) is null)");
                if (statement != null)
                {
                    statement.TryBind("@HasNoExternalSubtitleTrackWithLanguage", query.HasNoExternalSubtitleTrackWithLanguage);
                }
            }

            if (!string.IsNullOrWhiteSpace(query.HasNoSubtitleTrackWithLanguage))
            {
                whereClauses.Add("((select language from MediaStreams where MediaStreams.ItemId=A.Guid and MediaStreams.StreamType='Subtitle' and MediaStreams.Language=@HasNoSubtitleTrackWithLanguage limit 1) is null)");
                if (statement != null)
                {
                    statement.TryBind("@HasNoSubtitleTrackWithLanguage", query.HasNoSubtitleTrackWithLanguage);
                }
            }

            if (query.HasSubtitles.HasValue)
            {
                if (query.HasSubtitles.Value)
                {
                    whereClauses.Add("((select type from MediaStreams where MediaStreams.ItemId=A.Guid and MediaStreams.StreamType='Subtitle' limit 1) not null)");
                }
                else
                {
                    whereClauses.Add("((select type from MediaStreams where MediaStreams.ItemId=A.Guid and MediaStreams.StreamType='Subtitle' limit 1) is null)");
                }
            }

            if (query.HasChapterImages.HasValue)
            {
                if (query.HasChapterImages.Value)
                {
                    whereClauses.Add("((select imagepath from Chapters2 where Chapters2.ItemId=A.Guid and imagepath not null limit 1) not null)");
                }
                else
                {
                    whereClauses.Add("((select imagepath from Chapters2 where Chapters2.ItemId=A.Guid and imagepath not null limit 1) is null)");
                }
            }

            if (query.HasDeadParentId.HasValue && query.HasDeadParentId.Value)
            {
                whereClauses.Add("ParentId NOT NULL AND ParentId NOT IN (select guid from TypedBaseItems)");
            }

            if (query.IsDeadArtist.HasValue && query.IsDeadArtist.Value)
            {
                whereClauses.Add("CleanName not in (Select CleanValue From ItemValues where Type in (0,1))");
            }

            if (query.IsDeadStudio.HasValue && query.IsDeadStudio.Value)
            {
                whereClauses.Add("CleanName not in (Select CleanValue From ItemValues where Type = 3)");
            }

            if (query.IsDeadPerson.HasValue && query.IsDeadPerson.Value)
            {
                whereClauses.Add("Name not in (Select Name From People)");
            }

            if (query.Years.Length == 1)
            {
                whereClauses.Add("ProductionYear=@Years");
                if (statement != null)
                {
                    statement.TryBind("@Years", query.Years[0].ToString());
                }
            }
            else if (query.Years.Length > 1)
            {
                var val = string.Join(",", query.Years);

                whereClauses.Add("ProductionYear in (" + val + ")");
            }

            var isVirtualItem = query.IsVirtualItem ?? query.IsMissing;
            if (isVirtualItem.HasValue)
            {
                whereClauses.Add("IsVirtualItem=@IsVirtualItem");
                if (statement != null)
                {
                    statement.TryBind("@IsVirtualItem", isVirtualItem.Value);
                }
            }
            if (query.IsSpecialSeason.HasValue)
            {
                if (query.IsSpecialSeason.Value)
                {
                    whereClauses.Add("IndexNumber = 0");
                }
                else
                {
                    whereClauses.Add("IndexNumber <> 0");
                }
            }
            if (query.IsUnaired.HasValue)
            {
                if (query.IsUnaired.Value)
                {
                    whereClauses.Add("PremiereDate >= DATETIME('now')");
                }
                else
                {
                    whereClauses.Add("PremiereDate < DATETIME('now')");
                }
            }
            var queryMediaTypes = query.MediaTypes.Where(IsValidMediaType).ToArray();
            if (queryMediaTypes.Length == 1)
            {
                whereClauses.Add("MediaType=@MediaTypes");
                if (statement != null)
                {
                    statement.TryBind("@MediaTypes", queryMediaTypes[0]);
                }
            }
            else if (queryMediaTypes.Length > 1)
            {
                var val = string.Join(",", queryMediaTypes.Select(i => "'" + i + "'"));

                whereClauses.Add("MediaType in (" + val + ")");
            }
            if (query.ItemIds.Length > 0)
            {
                var includeIds = new List<string>();

                var index = 0;
                foreach (var id in query.ItemIds)
                {
                    includeIds.Add("Guid = @IncludeId" + index);
                    if (statement != null)
                    {
                        statement.TryBind("@IncludeId" + index, id);
                    }
                    index++;
                }

                whereClauses.Add("(" + string.Join(" OR ", includeIds) + ")");
            }
            if (query.ExcludeItemIds.Length > 0)
            {
                var excludeIds = new List<string>();

                var index = 0;
                foreach (var id in query.ExcludeItemIds)
                {
                    excludeIds.Add("Guid <> @ExcludeId" + index);
                    if (statement != null)
                    {
                        statement.TryBind("@ExcludeId" + index, id);
                    }
                    index++;
                }

                whereClauses.Add(string.Join(" AND ", excludeIds));
            }

            if (query.ExcludeProviderIds.Count > 0)
            {
                var excludeIds = new List<string>();

                var index = 0;
                foreach (var pair in query.ExcludeProviderIds)
                {
                    if (string.Equals(pair.Key, MetadataProviders.TmdbCollection.ToString(), StringComparison.OrdinalIgnoreCase))
                    {
                        continue;
                    }

                    var paramName = "@ExcludeProviderId" + index;
                    excludeIds.Add("(ProviderIds is null or ProviderIds not like " + paramName + ")");
                    if (statement != null)
                    {
                        statement.TryBind(paramName, "%" + pair.Key + "=" + pair.Value + "%");
                    }
                    index++;

                    break;
                }

                if (excludeIds.Count > 0)
                {
                    whereClauses.Add(string.Join(" AND ", excludeIds));
                }
            }

            if (query.HasAnyProviderId.Count > 0)
            {
                var hasProviderIds = new List<string>();

                var index = 0;
                foreach (var pair in query.HasAnyProviderId)
                {
                    if (string.Equals(pair.Key, MetadataProviders.TmdbCollection.ToString(), StringComparison.OrdinalIgnoreCase))
                    {
                        continue;
                    }

                    // TODO this seems to be an idea for a better schema where ProviderIds are their own table
                    //      buut this is not implemented
                    //hasProviderIds.Add("(COALESCE((select value from ProviderIds where ItemId=Guid and Name = '" + pair.Key + "'), '') <> " + paramName + ")");

                    // TODO this is a really BAD way to do it since the pair:
                    //      Tmdb, 1234 matches Tmdb=1234 but also Tmdb=1234567
                    //      and maybe even NotTmdb=1234.

                    // this is a placeholder for this specific pair to correlate it in the bigger query
                    var paramName = "@HasAnyProviderId" + index;

                    // this is a search for the placeholder
                    hasProviderIds.Add("ProviderIds like " + paramName + "");

                    // this replaces the placeholder with a value, here: %key=val%
                    if (statement != null)
                    {
                        statement.TryBind(paramName, "%" + pair.Key + "=" + pair.Value + "%");
                    }
                    index++;

                    break;
                }

                if (hasProviderIds.Count > 0)
                {
                    whereClauses.Add("(" + string.Join(" OR ", hasProviderIds) + ")");
                }
            }

            if (query.HasImdbId.HasValue)
            {
                whereClauses.Add("ProviderIds like '%imdb=%'");
            }

            if (query.HasTmdbId.HasValue)
            {
                whereClauses.Add("ProviderIds like '%tmdb=%'");
            }

            if (query.HasTvdbId.HasValue)
            {
                whereClauses.Add("ProviderIds like '%tvdb=%'");
            }

            var includedItemByNameTypes = GetItemByNameTypesInQuery(query).SelectMany(MapIncludeItemTypes).ToList();
            var enableItemsByName = (query.IncludeItemsByName ?? false) && includedItemByNameTypes.Count > 0;

            var queryTopParentIds = query.TopParentIds;

            if (queryTopParentIds.Length == 1)
            {
                if (enableItemsByName && includedItemByNameTypes.Count == 1)
                {
                    whereClauses.Add("(TopParentId=@TopParentId or Type=@IncludedItemByNameType)");
                    if (statement != null)
                    {
                        statement.TryBind("@IncludedItemByNameType", includedItemByNameTypes[0]);
                    }
                }
                else if (enableItemsByName && includedItemByNameTypes.Count > 1)
                {
                    var itemByNameTypeVal = string.Join(",", includedItemByNameTypes.Select(i => "'" + i + "'"));
                    whereClauses.Add("(TopParentId=@TopParentId or Type in (" + itemByNameTypeVal + "))");
                }
                else
                {
                    whereClauses.Add("(TopParentId=@TopParentId)");
                }
                if (statement != null)
                {
                    statement.TryBind("@TopParentId", queryTopParentIds[0].ToString("N"));
                }
            }
            else if (queryTopParentIds.Length > 1)
            {
                var val = string.Join(",", queryTopParentIds.Select(i => "'" + i.ToString("N") + "'"));

                if (enableItemsByName && includedItemByNameTypes.Count == 1)
                {
                    whereClauses.Add("(Type=@IncludedItemByNameType or TopParentId in (" + val + "))");
                    if (statement != null)
                    {
                        statement.TryBind("@IncludedItemByNameType", includedItemByNameTypes[0]);
                    }
                }
                else if (enableItemsByName && includedItemByNameTypes.Count > 1)
                {
                    var itemByNameTypeVal = string.Join(",", includedItemByNameTypes.Select(i => "'" + i + "'"));
                    whereClauses.Add("(Type in (" + itemByNameTypeVal + ") or TopParentId in (" + val + "))");
                }
                else
                {
                    whereClauses.Add("TopParentId in (" + val + ")");
                }
            }

            if (query.AncestorIds.Length == 1)
            {
                whereClauses.Add("Guid in (select itemId from AncestorIds where AncestorId=@AncestorId)");

                if (statement != null)
                {
                    statement.TryBind("@AncestorId", query.AncestorIds[0]);
                }
            }
            if (query.AncestorIds.Length > 1)
            {
                var inClause = string.Join(",", query.AncestorIds.Select(i => "'" + i.ToString("N") + "'"));
                whereClauses.Add(string.Format("Guid in (select itemId from AncestorIds where AncestorIdText in ({0}))", inClause));
            }
            if (!string.IsNullOrWhiteSpace(query.AncestorWithPresentationUniqueKey))
            {
                var inClause = "select guid from TypedBaseItems where PresentationUniqueKey=@AncestorWithPresentationUniqueKey";
                whereClauses.Add(string.Format("Guid in (select itemId from AncestorIds where AncestorId in ({0}))", inClause));
                if (statement != null)
                {
                    statement.TryBind("@AncestorWithPresentationUniqueKey", query.AncestorWithPresentationUniqueKey);
                }
            }

            if (!string.IsNullOrWhiteSpace(query.SeriesPresentationUniqueKey))
            {
                whereClauses.Add("SeriesPresentationUniqueKey=@SeriesPresentationUniqueKey");

                if (statement != null)
                {
                    statement.TryBind("@SeriesPresentationUniqueKey", query.SeriesPresentationUniqueKey);
                }
            }

            if (query.BlockUnratedItems.Length == 1)
            {
                whereClauses.Add("(InheritedParentalRatingValue > 0 or UnratedType <> @UnratedType)");
                if (statement != null)
                {
                    statement.TryBind("@UnratedType", query.BlockUnratedItems[0].ToString());
                }
            }
            if (query.BlockUnratedItems.Length > 1)
            {
                var inClause = string.Join(",", query.BlockUnratedItems.Select(i => "'" + i.ToString() + "'"));
                whereClauses.Add(string.Format("(InheritedParentalRatingValue > 0 or UnratedType not in ({0}))", inClause));
            }

            if (query.ExcludeInheritedTags.Length > 0)
            {
                var tagValues = query.ExcludeInheritedTags.Select(i => "'" + GetCleanValue(i) + "'");
                var tagValuesList = string.Join(",", tagValues);

                whereClauses.Add("((select CleanValue from itemvalues where ItemId=Guid and Type=6 and cleanvalue in (" + tagValuesList + ")) is null)");
            }

            if (query.SeriesStatuses.Length > 0)
            {
                var statuses = new List<string>();

                foreach (var seriesStatus in query.SeriesStatuses)
                {
                    statuses.Add("data like  '%" + seriesStatus + "%'");
                }

                whereClauses.Add("(" + string.Join(" OR ", statuses) + ")");
            }

            if (query.BoxSetLibraryFolders.Length > 0)
            {
                var folderIdQueries = new List<string>();

                foreach (var folderId in query.BoxSetLibraryFolders)
                {
                    folderIdQueries.Add("data like '%" + folderId.ToString("N") + "%'");
                }

                whereClauses.Add("(" + string.Join(" OR ", folderIdQueries) + ")");
            }

            if (query.VideoTypes.Length > 0)
            {
                var videoTypes = new List<string>();

                foreach (var videoType in query.VideoTypes)
                {
                    videoTypes.Add("data like '%\"VideoType\":\"" + videoType.ToString() + "\"%'");
                }

                whereClauses.Add("(" + string.Join(" OR ", videoTypes) + ")");
            }

            if (query.Is3D.HasValue)
            {
                if (query.Is3D.Value)
                {
                    whereClauses.Add("data like '%Video3DFormat%'");
                }
                else
                {
                    whereClauses.Add("data not like '%Video3DFormat%'");
                }
            }

            if (query.IsPlaceHolder.HasValue)
            {
                if (query.IsPlaceHolder.Value)
                {
                    whereClauses.Add("data like '%\"IsPlaceHolder\":true%'");
                }
                else
                {
                    whereClauses.Add("(data is null or data not like '%\"IsPlaceHolder\":true%')");
                }
            }

            if (query.HasSpecialFeature.HasValue)
            {
                if (query.HasSpecialFeature.Value)
                {
                    whereClauses.Add("ExtraIds not null");
                }
                else
                {
                    whereClauses.Add("ExtraIds is null");
                }
            }

            if (query.HasTrailer.HasValue)
            {
                if (query.HasTrailer.Value)
                {
                    whereClauses.Add("ExtraIds not null");
                }
                else
                {
                    whereClauses.Add("ExtraIds is null");
                }
            }

            if (query.HasThemeSong.HasValue)
            {
                if (query.HasThemeSong.Value)
                {
                    whereClauses.Add("ExtraIds not null");
                }
                else
                {
                    whereClauses.Add("ExtraIds is null");
                }
            }

            if (query.HasThemeVideo.HasValue)
            {
                if (query.HasThemeVideo.Value)
                {
                    whereClauses.Add("ExtraIds not null");
                }
                else
                {
                    whereClauses.Add("ExtraIds is null");
                }
            }

            return whereClauses;
        }

        private List<string> GetItemByNameTypesInQuery(InternalItemsQuery query)
        {
            var list = new List<string>();

            if (IsTypeInQuery(typeof(Person).Name, query))
            {
                list.Add(typeof(Person).Name);
            }
            if (IsTypeInQuery(typeof(Genre).Name, query))
            {
                list.Add(typeof(Genre).Name);
            }
            if (IsTypeInQuery(typeof(MusicGenre).Name, query))
            {
                list.Add(typeof(MusicGenre).Name);
            }
            if (IsTypeInQuery(typeof(MusicArtist).Name, query))
            {
                list.Add(typeof(MusicArtist).Name);
            }
            if (IsTypeInQuery(typeof(Studio).Name, query))
            {
                list.Add(typeof(Studio).Name);
            }

            return list;
        }

        private bool IsTypeInQuery(string type, InternalItemsQuery query)
        {
            if (query.ExcludeItemTypes.Contains(type, StringComparer.OrdinalIgnoreCase))
            {
                return false;
            }

            return query.IncludeItemTypes.Length == 0 || query.IncludeItemTypes.Contains(type, StringComparer.OrdinalIgnoreCase);
        }

        private string GetCleanValue(string value)
        {
            if (string.IsNullOrWhiteSpace(value))
            {
                return value;
            }

            return value.RemoveDiacritics().ToLowerInvariant();
        }

        private bool EnableGroupByPresentationUniqueKey(InternalItemsQuery query)
        {
            if (!query.GroupByPresentationUniqueKey)
            {
                return false;
            }

            if (query.GroupBySeriesPresentationUniqueKey)
            {
                return false;
            }

            if (!string.IsNullOrWhiteSpace(query.PresentationUniqueKey))
            {
                return false;
            }

            if (query.User == null)
            {
                return false;
            }

            if (query.IncludeItemTypes.Length == 0)
            {
                return true;
            }

            var types = new[]
            {
                typeof(Episode).Name,
                typeof(Video).Name,
                typeof(Movie).Name,
                typeof(MusicVideo).Name,
                typeof(Series).Name,
                typeof(Season).Name
            };

            if (types.Any(i => query.IncludeItemTypes.Contains(i, StringComparer.OrdinalIgnoreCase)))
            {
                return true;
            }

            return false;
        }

        private static readonly Type[] KnownTypes =
        {
            typeof(LiveTvProgram),
            typeof(LiveTvChannel),
            typeof(Series),
            typeof(Audio),
            typeof(MusicAlbum),
            typeof(MusicArtist),
            typeof(MusicGenre),
            typeof(MusicVideo),
            typeof(Movie),
            typeof(Playlist),
            typeof(AudioBook),
            typeof(Trailer),
            typeof(BoxSet),
            typeof(Episode),
            typeof(Season),
            typeof(Series),
            typeof(Book),
            typeof(CollectionFolder),
            typeof(Folder),
            typeof(Genre),
            typeof(Person),
            typeof(Photo),
            typeof(PhotoAlbum),
            typeof(Studio),
            typeof(UserRootFolder),
            typeof(UserView),
            typeof(Video),
            typeof(Year),
            typeof(Channel),
            typeof(AggregateFolder)
        };

        public void UpdateInheritedValues(CancellationToken cancellationToken)
        {
            UpdateInheritedTags(cancellationToken);
        }

        private void UpdateInheritedTags(CancellationToken cancellationToken)
        {
            using (WriteLock.Write())
            {
                using (var connection = CreateConnection())
                {
                    connection.RunInTransaction(db =>
                    {
                        connection.ExecuteAll(string.Join(";", new string[]
                        {
                            "delete from itemvalues where type = 6",

                            "insert into itemvalues (ItemId, Type, Value, CleanValue)  select ItemId, 6, Value, CleanValue from ItemValues where Type=4",

                            @"insert into itemvalues (ItemId, Type, Value, CleanValue) select AncestorIds.itemid, 6, ItemValues.Value, ItemValues.CleanValue
FROM AncestorIds
LEFT JOIN ItemValues ON (AncestorIds.AncestorId = ItemValues.ItemId)
where AncestorIdText not null and ItemValues.Value not null and ItemValues.Type = 4 "

                        }));

                    }, TransactionMode);
                }
            }
        }

        private static Dictionary<string, string[]> GetTypeMapDictionary()
        {
            var dict = new Dictionary<string, string[]>(StringComparer.OrdinalIgnoreCase);

            foreach (var t in KnownTypes)
            {
                dict[t.Name] = new[] { t.FullName };
            }

            dict["Program"] = new[] { typeof(LiveTvProgram).FullName };
            dict["TvChannel"] = new[] { typeof(LiveTvChannel).FullName };

            return dict;
        }

        // Not crazy about having this all the way down here, but at least it's in one place
        readonly Dictionary<string, string[]> _types = GetTypeMapDictionary();

        private IEnumerable<string> MapIncludeItemTypes(string value)
        {
            if (_types.TryGetValue(value, out string[] result))
            {
                return result;
            }

            if (IsValidType(value))
            {
                return new[] { value };
            }

            return Array.Empty<string>();
        }

        public void DeleteItem(Guid id, CancellationToken cancellationToken)
        {
            if (id == Guid.Empty)
            {
                throw new ArgumentNullException(nameof(id));
            }

            CheckDisposed();

            using (WriteLock.Write())
            {
                using (var connection = CreateConnection())
                {
                    connection.RunInTransaction(db =>
                    {
                        var idBlob = id.ToGuidBlob();

                        // Delete people
                        ExecuteWithSingleParam(db, "delete from People where ItemId=@Id", idBlob);

                        // Delete chapters
                        ExecuteWithSingleParam(db, "delete from " + ChaptersTableName + " where ItemId=@Id", idBlob);

                        // Delete media streams
                        ExecuteWithSingleParam(db, "delete from mediastreams where ItemId=@Id", idBlob);

                        // Delete ancestors
                        ExecuteWithSingleParam(db, "delete from AncestorIds where ItemId=@Id", idBlob);

                        // Delete item values
                        ExecuteWithSingleParam(db, "delete from ItemValues where ItemId=@Id", idBlob);

                        // Delete the item
                        ExecuteWithSingleParam(db, "delete from TypedBaseItems where guid=@Id", idBlob);
                    }, TransactionMode);
                }
            }
        }

        private void ExecuteWithSingleParam(IDatabaseConnection db, string query, byte[] value)
        {
            using (var statement = PrepareStatement(db, query))
            {
                statement.TryBind("@Id", value);

                statement.MoveNext();
            }
        }

        public List<string> GetPeopleNames(InternalPeopleQuery query)
        {
            if (query == null)
            {
                throw new ArgumentNullException(nameof(query));
            }

            CheckDisposed();

            var commandText = "select Distinct Name from People";

            var whereClauses = GetPeopleWhereClauses(query, null);

            if (whereClauses.Count != 0)
            {
                commandText += "  where " + string.Join(" AND ", whereClauses);
            }

            commandText += " order by ListOrder";

            using (WriteLock.Read())
            {
                using (var connection = CreateConnection(true))
                {
                    var list = new List<string>();
                    using (var statement = PrepareStatementSafe(connection, commandText))
                    {
                        // Run this again to bind the params
                        GetPeopleWhereClauses(query, statement);

                        foreach (var row in statement.ExecuteQuery())
                        {
                            list.Add(row.GetString(0));
                        }
                    }
                    return list;
                }
            }
        }

        public List<PersonInfo> GetPeople(InternalPeopleQuery query)
        {
            if (query == null)
            {
                throw new ArgumentNullException(nameof(query));
            }

            CheckDisposed();

            var commandText = "select ItemId, Name, Role, PersonType, SortOrder from People";

            var whereClauses = GetPeopleWhereClauses(query, null);

            if (whereClauses.Count != 0)
            {
                commandText += "  where " + string.Join(" AND ", whereClauses);
            }

            commandText += " order by ListOrder";

            using (WriteLock.Read())
            {
                using (var connection = CreateConnection(true))
                {
                    var list = new List<PersonInfo>();

                    using (var statement = PrepareStatementSafe(connection, commandText))
                    {
                        // Run this again to bind the params
                        GetPeopleWhereClauses(query, statement);

                        foreach (var row in statement.ExecuteQuery())
                        {
                            list.Add(GetPerson(row));
                        }
                    }

                    return list;
                }
            }
        }

        private List<string> GetPeopleWhereClauses(InternalPeopleQuery query, IStatement statement)
        {
            var whereClauses = new List<string>();

            if (!query.ItemId.Equals(Guid.Empty))
            {
                whereClauses.Add("ItemId=@ItemId");
                if (statement != null)
                {
                    statement.TryBind("@ItemId", query.ItemId.ToGuidBlob());
                }
            }
            if (!query.AppearsInItemId.Equals(Guid.Empty))
            {
                whereClauses.Add("Name in (Select Name from People where ItemId=@AppearsInItemId)");
                if (statement != null)
                {
                    statement.TryBind("@AppearsInItemId", query.AppearsInItemId.ToGuidBlob());
                }
            }
            var queryPersonTypes = query.PersonTypes.Where(IsValidPersonType).ToList();

            if (queryPersonTypes.Count == 1)
            {
                whereClauses.Add("PersonType=@PersonType");
                if (statement != null)
                {
                    statement.TryBind("@PersonType", queryPersonTypes[0]);
                }
            }
            else if (queryPersonTypes.Count > 1)
            {
                var val = string.Join(",", queryPersonTypes.Select(i => "'" + i + "'"));

                whereClauses.Add("PersonType in (" + val + ")");
            }
            var queryExcludePersonTypes = query.ExcludePersonTypes.Where(IsValidPersonType).ToList();

            if (queryExcludePersonTypes.Count == 1)
            {
                whereClauses.Add("PersonType<>@PersonType");
                if (statement != null)
                {
                    statement.TryBind("@PersonType", queryExcludePersonTypes[0]);
                }
            }
            else if (queryExcludePersonTypes.Count > 1)
            {
                var val = string.Join(",", queryExcludePersonTypes.Select(i => "'" + i + "'"));

                whereClauses.Add("PersonType not in (" + val + ")");
            }
            if (query.MaxListOrder.HasValue)
            {
                whereClauses.Add("ListOrder<=@MaxListOrder");
                if (statement != null)
                {
                    statement.TryBind("@MaxListOrder", query.MaxListOrder.Value);
                }
            }
            if (!string.IsNullOrWhiteSpace(query.NameContains))
            {
                whereClauses.Add("Name like @NameContains");
                if (statement != null)
                {
                    statement.TryBind("@NameContains", "%" + query.NameContains + "%");
                }
            }

            return whereClauses;
        }

        private void UpdateAncestors(Guid itemId, List<Guid> ancestorIds, IDatabaseConnection db, IStatement deleteAncestorsStatement)
        {
            if (itemId.Equals(Guid.Empty))
            {
                throw new ArgumentNullException(nameof(itemId));
            }

            if (ancestorIds == null)
            {
                throw new ArgumentNullException(nameof(ancestorIds));
            }

            CheckDisposed();

            var itemIdBlob = itemId.ToGuidBlob();

            // First delete
            deleteAncestorsStatement.Reset();
            deleteAncestorsStatement.TryBind("@ItemId", itemIdBlob);
            deleteAncestorsStatement.MoveNext();

            if (ancestorIds.Count == 0)
            {
                return;
            }

            var insertText = new StringBuilder("insert into AncestorIds (ItemId, AncestorId, AncestorIdText) values ");

            for (var i = 0; i < ancestorIds.Count; i++)
            {
                if (i > 0)
                {
                    insertText.Append(",");
                }

                insertText.AppendFormat("(@ItemId, @AncestorId{0}, @AncestorIdText{0})", i.ToString(CultureInfo.InvariantCulture));
            }

            using (var statement = PrepareStatementSafe(db, insertText.ToString()))
            {
                statement.TryBind("@ItemId", itemIdBlob);

                for (var i = 0; i < ancestorIds.Count; i++)
                {
                    var index = i.ToString(CultureInfo.InvariantCulture);

                    var ancestorId = ancestorIds[i];

                    statement.TryBind("@AncestorId" + index, ancestorId.ToGuidBlob());
                    statement.TryBind("@AncestorIdText" + index, ancestorId.ToString("N"));
                }

                statement.Reset();
                statement.MoveNext();
            }
        }

        public QueryResult<(BaseItem, ItemCounts)> GetAllArtists(InternalItemsQuery query)
        {
            return GetItemValues(query, new[] { 0, 1 }, typeof(MusicArtist).FullName);
        }

        public QueryResult<(BaseItem, ItemCounts)> GetArtists(InternalItemsQuery query)
        {
            return GetItemValues(query, new[] { 0 }, typeof(MusicArtist).FullName);
        }

        public QueryResult<(BaseItem, ItemCounts)> GetAlbumArtists(InternalItemsQuery query)
        {
            return GetItemValues(query, new[] { 1 }, typeof(MusicArtist).FullName);
        }

        public QueryResult<(BaseItem, ItemCounts)> GetStudios(InternalItemsQuery query)
        {
            return GetItemValues(query, new[] { 3 }, typeof(Studio).FullName);
        }

        public QueryResult<(BaseItem, ItemCounts)> GetGenres(InternalItemsQuery query)
        {
            return GetItemValues(query, new[] { 2 }, typeof(Genre).FullName);
        }

        public QueryResult<(BaseItem, ItemCounts)> GetMusicGenres(InternalItemsQuery query)
        {
            return GetItemValues(query, new[] { 2 }, typeof(MusicGenre).FullName);
        }

        public List<string> GetStudioNames()
        {
            return GetItemValueNames(new[] { 3 }, new List<string>(), new List<string>());
        }

        public List<string> GetAllArtistNames()
        {
            return GetItemValueNames(new[] { 0, 1 }, new List<string>(), new List<string>());
        }

        public List<string> GetMusicGenreNames()
        {
            return GetItemValueNames(new[] { 2 }, new List<string> { "Audio", "MusicVideo", "MusicAlbum", "MusicArtist" }, new List<string>());
        }

        public List<string> GetGenreNames()
        {
            return GetItemValueNames(new[] { 2 }, new List<string>(), new List<string> { "Audio", "MusicVideo", "MusicAlbum", "MusicArtist" });
        }

        private List<string> GetItemValueNames(int[] itemValueTypes, List<string> withItemTypes, List<string> excludeItemTypes)
        {
            CheckDisposed();

            withItemTypes = withItemTypes.SelectMany(MapIncludeItemTypes).ToList();
            excludeItemTypes = excludeItemTypes.SelectMany(MapIncludeItemTypes).ToList();

            var now = DateTime.UtcNow;

            var typeClause = itemValueTypes.Length == 1 ?
                ("Type=" + itemValueTypes[0].ToString(CultureInfo.InvariantCulture)) :
                ("Type in (" + string.Join(",", itemValueTypes.Select(i => i.ToString(CultureInfo.InvariantCulture))) + ")");

            var commandText = "Select Value From ItemValues where " + typeClause;

            if (withItemTypes.Count > 0)
            {
                var typeString = string.Join(",", withItemTypes.Select(i => "'" + i + "'"));
                commandText += " AND ItemId In (select guid from typedbaseitems where type in (" + typeString + "))";
            }
            if (excludeItemTypes.Count > 0)
            {
                var typeString = string.Join(",", excludeItemTypes.Select(i => "'" + i + "'"));
                commandText += " AND ItemId not In (select guid from typedbaseitems where type in (" + typeString + "))";
            }

            commandText += " Group By CleanValue";

            using (WriteLock.Read())
            {
                using (var connection = CreateConnection(true))
                {
                    var list = new List<string>();

                    using (var statement = PrepareStatementSafe(connection, commandText))
                    {
                        foreach (var row in statement.ExecuteQuery())
                        {
                            if (!row.IsDBNull(0))
                            {
                                list.Add(row.GetString(0));
                            }
                        }
                    }

                    LogQueryTime("GetItemValueNames", commandText, now);

                    return list;
                }
            }
        }

        private QueryResult<(BaseItem, ItemCounts)> GetItemValues(InternalItemsQuery query, int[] itemValueTypes, string returnType)
        {
            if (query == null)
            {
                throw new ArgumentNullException(nameof(query));
            }

            if (!query.Limit.HasValue)
            {
                query.EnableTotalRecordCount = false;
            }

            CheckDisposed();

            var now = DateTime.UtcNow;

            var typeClause = itemValueTypes.Length == 1 ?
                ("Type=" + itemValueTypes[0].ToString(CultureInfo.InvariantCulture)) :
                ("Type in (" + string.Join(",", itemValueTypes.Select(i => i.ToString(CultureInfo.InvariantCulture))) + ")");

            InternalItemsQuery typeSubQuery = null;

            Dictionary<string, string> itemCountColumns = null;

            var typesToCount = query.IncludeItemTypes;

            if (typesToCount.Length > 0)
            {
                var itemCountColumnQuery = "select group_concat(type, '|')" + GetFromText("B");

                typeSubQuery = new InternalItemsQuery(query.User)
                {
                    ExcludeItemTypes = query.ExcludeItemTypes,
                    IncludeItemTypes = query.IncludeItemTypes,
                    MediaTypes = query.MediaTypes,
                    AncestorIds = query.AncestorIds,
                    ExcludeItemIds = query.ExcludeItemIds,
                    ItemIds = query.ItemIds,
                    TopParentIds = query.TopParentIds,
                    ParentId = query.ParentId,
                    IsPlayed = query.IsPlayed
                };
                var whereClauses = GetWhereClauses(typeSubQuery, null);

                whereClauses.Add("guid in (select ItemId from ItemValues where ItemValues.CleanValue=A.CleanName AND " + typeClause + ")");

                itemCountColumnQuery += " where " + string.Join(" AND ", whereClauses);

                itemCountColumns = new Dictionary<string, string>()
                {
                    { "itemTypes", "(" + itemCountColumnQuery + ") as itemTypes"}
                };
            }

            List<string> columns = _retriveItemColumns.ToList();
            if (itemCountColumns != null)
            {
                columns.AddRange(itemCountColumns.Values);
            }

            // do this first before calling GetFinalColumnsToSelect, otherwise ExcludeItemIds will be set by SimilarTo
            var innerQuery = new InternalItemsQuery(query.User)
            {
                ExcludeItemTypes = query.ExcludeItemTypes,
                IncludeItemTypes = query.IncludeItemTypes,
                MediaTypes = query.MediaTypes,
                AncestorIds = query.AncestorIds,
                ItemIds = query.ItemIds,
                TopParentIds = query.TopParentIds,
                ParentId = query.ParentId,
                IsPlayed = query.IsPlayed,
                IsAiring = query.IsAiring,
                IsMovie = query.IsMovie,
                IsSports = query.IsSports,
                IsKids = query.IsKids,
                IsNews = query.IsNews,
                IsSeries = query.IsSeries
            };

            columns = GetFinalColumnsToSelect(query, columns);

            var commandText = "select "
                            + string.Join(",", columns)
                            + GetFromText()
                            + GetJoinUserDataText(query);

            var innerWhereClauses = GetWhereClauses(innerQuery, null);

            var innerWhereText = innerWhereClauses.Count == 0 ?
                string.Empty :
                " where " + string.Join(" AND ", innerWhereClauses);

            var whereText = " where Type=@SelectType And CleanName In (Select CleanValue from ItemValues where " + typeClause + " AND ItemId in (select guid from TypedBaseItems" + innerWhereText + "))";

            var outerQuery = new InternalItemsQuery(query.User)
            {
                IsFavorite = query.IsFavorite,
                IsFavoriteOrLiked = query.IsFavoriteOrLiked,
                IsLiked = query.IsLiked,
                IsLocked = query.IsLocked,
                NameLessThan = query.NameLessThan,
                NameStartsWith = query.NameStartsWith,
                NameStartsWithOrGreater = query.NameStartsWithOrGreater,
                Tags = query.Tags,
                OfficialRatings = query.OfficialRatings,
                GenreIds = query.GenreIds,
                Genres = query.Genres,
                Years = query.Years,
                NameContains = query.NameContains,
                SearchTerm = query.SearchTerm,
                SimilarTo = query.SimilarTo,
                ExcludeItemIds = query.ExcludeItemIds
            };

            var outerWhereClauses = GetWhereClauses(outerQuery, null);

            if (outerWhereClauses.Count != 0)
            {
                whereText += " AND " + string.Join(" AND ", outerWhereClauses);
            }

            commandText += whereText + " group by PresentationUniqueKey";

            if (query.SimilarTo != null || !string.IsNullOrEmpty(query.SearchTerm))
            {
                commandText += GetOrderByText(query);
            }
            else
            {
                commandText += " order by SortName";
            }

            if (query.Limit.HasValue || query.StartIndex.HasValue)
            {
                var offset = query.StartIndex ?? 0;

                if (query.Limit.HasValue || offset > 0)
                {
                    commandText += " LIMIT " + (query.Limit ?? int.MaxValue).ToString(CultureInfo.InvariantCulture);
                }

                if (offset > 0)
                {
                    commandText += " OFFSET " + offset.ToString(CultureInfo.InvariantCulture);
                }
            }

            var isReturningZeroItems = query.Limit.HasValue && query.Limit <= 0;

            var statementTexts = new List<string>();
            if (!isReturningZeroItems)
            {
                statementTexts.Add(commandText);
            }
            if (query.EnableTotalRecordCount)
            {
                var countText = "select "
                            + string.Join(",", GetFinalColumnsToSelect(query, new[] { "count (distinct PresentationUniqueKey)" }))
                            + GetFromText()
                            + GetJoinUserDataText(query)
                            + whereText;

                statementTexts.Add(countText);
            }

            using (WriteLock.Read())
            {
                using (var connection = CreateConnection(true))
                {
                    return connection.RunInTransaction(db =>
                    {
                        var list = new List<(BaseItem, ItemCounts)>();
                        var result = new QueryResult<(BaseItem, ItemCounts)>();

                        var statements = PrepareAllSafe(db, statementTexts);

                        if (!isReturningZeroItems)
                        {
                            using (var statement = statements[0])
                            {
                                statement.TryBind("@SelectType", returnType);
                                if (EnableJoinUserData(query))
                                {
                                    statement.TryBind("@UserId", query.User.InternalId);
                                }

                                if (typeSubQuery != null)
                                {
                                    GetWhereClauses(typeSubQuery, null);
                                }
                                BindSimilarParams(query, statement);
                                BindSearchParams(query, statement);
                                GetWhereClauses(innerQuery, statement);
                                GetWhereClauses(outerQuery, statement);

                                var hasEpisodeAttributes = HasEpisodeAttributes(query);
                                var hasProgramAttributes = HasProgramAttributes(query);
                                var hasServiceName = HasServiceName(query);
                                var hasStartDate = HasStartDate(query);
                                var hasTrailerTypes = HasTrailerTypes(query);
                                var hasArtistFields = HasArtistFields(query);
                                var hasSeriesFields = HasSeriesFields(query);

                                foreach (var row in statement.ExecuteQuery())
                                {
                                    var item = GetItem(row, query, hasProgramAttributes, hasEpisodeAttributes, hasServiceName, hasStartDate, hasTrailerTypes, hasArtistFields, hasSeriesFields);
                                    if (item != null)
                                    {
                                        var countStartColumn = columns.Count - 1;

                                        list.Add((item, GetItemCounts(row, countStartColumn, typesToCount)));
                                    }
                                }

                                LogQueryTime("GetItemValues", commandText, now);
                            }
                        }

                        if (query.EnableTotalRecordCount)
                        {
                            commandText = "select "
                                        + string.Join(",", GetFinalColumnsToSelect(query, new[] { "count (distinct PresentationUniqueKey)" }))
                                        + GetFromText()
                                        + GetJoinUserDataText(query)
                                        + whereText;

                            using (var statement = statements[statements.Count - 1])
                            {
                                statement.TryBind("@SelectType", returnType);
                                if (EnableJoinUserData(query))
                                {
                                    statement.TryBind("@UserId", query.User.InternalId);
                                }

                                if (typeSubQuery != null)
                                {
                                    GetWhereClauses(typeSubQuery, null);
                                }
                                BindSimilarParams(query, statement);
                                BindSearchParams(query, statement);
                                GetWhereClauses(innerQuery, statement);
                                GetWhereClauses(outerQuery, statement);

                                result.TotalRecordCount = statement.ExecuteQuery().SelectScalarInt().First();

                                LogQueryTime("GetItemValues", commandText, now);
                            }
                        }

                        if (result.TotalRecordCount == 0)
                        {
                            result.TotalRecordCount = list.Count;
                        }
                        result.Items = list.ToArray();

                        return result;

                    }, ReadTransactionMode);
                }
            }
        }

        private ItemCounts GetItemCounts(IReadOnlyList<IResultSetValue> reader, int countStartColumn, string[] typesToCount)
        {
            var counts = new ItemCounts();

            if (typesToCount.Length == 0)
            {
                return counts;
            }

            var typeString = reader.IsDBNull(countStartColumn) ? null : reader.GetString(countStartColumn);

            if (string.IsNullOrWhiteSpace(typeString))
            {
                return counts;
            }

            var allTypes = typeString.Split(new[] { '|' }, StringSplitOptions.RemoveEmptyEntries)
                .ToLookup(i => i);

            foreach (var type in allTypes)
            {
                var value = type.Count();
                var typeName = type.Key;

                if (string.Equals(typeName, typeof(Series).FullName, StringComparison.OrdinalIgnoreCase))
                {
                    counts.SeriesCount = value;
                }
                else if (string.Equals(typeName, typeof(Episode).FullName, StringComparison.OrdinalIgnoreCase))
                {
                    counts.EpisodeCount = value;
                }
                else if (string.Equals(typeName, typeof(Movie).FullName, StringComparison.OrdinalIgnoreCase))
                {
                    counts.MovieCount = value;
                }
                else if (string.Equals(typeName, typeof(MusicAlbum).FullName, StringComparison.OrdinalIgnoreCase))
                {
                    counts.AlbumCount = value;
                }
                else if (string.Equals(typeName, typeof(MusicArtist).FullName, StringComparison.OrdinalIgnoreCase))
                {
                    counts.ArtistCount = value;
                }
                else if (string.Equals(typeName, typeof(Audio).FullName, StringComparison.OrdinalIgnoreCase))
                {
                    counts.SongCount = value;
                }
                else if (string.Equals(typeName, typeof(Trailer).FullName, StringComparison.OrdinalIgnoreCase))
                {
                    counts.TrailerCount = value;
                }
                counts.ItemCount += value;
            }

            return counts;
        }

        private List<Tuple<int, string>> GetItemValuesToSave(BaseItem item, List<string> inheritedTags)
        {
            var list = new List<Tuple<int, string>>();

            if (item is IHasArtist hasArtist)
            {
                list.AddRange(hasArtist.Artists.Select(i => new Tuple<int, string>(0, i)));
            }

            if (item is IHasAlbumArtist hasAlbumArtist)
            {
                list.AddRange(hasAlbumArtist.AlbumArtists.Select(i => new Tuple<int, string>(1, i)));
            }

            list.AddRange(item.Genres.Select(i => new Tuple<int, string>(2, i)));
            list.AddRange(item.Studios.Select(i => new Tuple<int, string>(3, i)));
            list.AddRange(item.Tags.Select(i => new Tuple<int, string>(4, i)));

            // keywords was 5

            list.AddRange(inheritedTags.Select(i => new Tuple<int, string>(6, i)));

            return list;
        }

        private void UpdateItemValues(Guid itemId, List<Tuple<int, string>> values, IDatabaseConnection db)
        {
            if (itemId.Equals(Guid.Empty))
            {
                throw new ArgumentNullException(nameof(itemId));
            }

            if (values == null)
            {
                throw new ArgumentNullException(nameof(values));
            }

            CheckDisposed();

            var guidBlob = itemId.ToGuidBlob();

            // First delete
            db.Execute("delete from ItemValues where ItemId=@Id", guidBlob);

            InsertItemValues(guidBlob, values, db);
        }

        private void InsertItemValues(byte[] idBlob, List<Tuple<int, string>> values, IDatabaseConnection db)
        {
            var startIndex = 0;
            var limit = 100;

            while (startIndex < values.Count)
            {
                var insertText = new StringBuilder("insert into ItemValues (ItemId, Type, Value, CleanValue) values ");

                var endIndex = Math.Min(values.Count, startIndex + limit);
                var isSubsequentRow = false;

                for (var i = startIndex; i < endIndex; i++)
                {
                    if (isSubsequentRow)
                    {
                        insertText.Append(",");
                    }

                    insertText.AppendFormat("(@ItemId, @Type{0}, @Value{0}, @CleanValue{0})", i.ToString(CultureInfo.InvariantCulture));
                    isSubsequentRow = true;
                }

                using (var statement = PrepareStatementSafe(db, insertText.ToString()))
                {
                    statement.TryBind("@ItemId", idBlob);

                    for (var i = startIndex; i < endIndex; i++)
                    {
                        var index = i.ToString(CultureInfo.InvariantCulture);

                        var currentValueInfo = values[i];

                        var itemValue = currentValueInfo.Item2;

                        // Don't save if invalid
                        if (string.IsNullOrWhiteSpace(itemValue))
                        {
                            continue;
                        }

                        statement.TryBind("@Type" + index, currentValueInfo.Item1);
                        statement.TryBind("@Value" + index, itemValue);
                        statement.TryBind("@CleanValue" + index, GetCleanValue(itemValue));
                    }

                    statement.Reset();
                    statement.MoveNext();
                }

                startIndex += limit;
            }
        }

        public void UpdatePeople(Guid itemId, List<PersonInfo> people)
        {
            if (itemId.Equals(Guid.Empty))
            {
                throw new ArgumentNullException(nameof(itemId));
            }

            if (people == null)
            {
                throw new ArgumentNullException(nameof(people));
            }

            CheckDisposed();

            using (WriteLock.Write())
            {
                using (var connection = CreateConnection())
                {
                    connection.RunInTransaction(db =>
                    {
                        var itemIdBlob = itemId.ToGuidBlob();

                        // First delete chapters
                        db.Execute("delete from People where ItemId=@ItemId", itemIdBlob);

                        InsertPeople(itemIdBlob, people, db);

                    }, TransactionMode);

                }
            }
        }

        private void InsertPeople(byte[] idBlob, List<PersonInfo> people, IDatabaseConnection db)
        {
            var startIndex = 0;
            var limit = 100;
            var listIndex = 0;

            while (startIndex < people.Count)
            {
                var insertText = new StringBuilder("insert into People (ItemId, Name, Role, PersonType, SortOrder, ListOrder) values ");

                var endIndex = Math.Min(people.Count, startIndex + limit);
                var isSubsequentRow = false;

                for (var i = startIndex; i < endIndex; i++)
                {
                    if (isSubsequentRow)
                    {
                        insertText.Append(",");
                    }

                    insertText.AppendFormat("(@ItemId, @Name{0}, @Role{0}, @PersonType{0}, @SortOrder{0}, @ListOrder{0})", i.ToString(CultureInfo.InvariantCulture));
                    isSubsequentRow = true;
                }

                using (var statement = PrepareStatementSafe(db, insertText.ToString()))
                {
                    statement.TryBind("@ItemId", idBlob);

                    for (var i = startIndex; i < endIndex; i++)
                    {
                        var index = i.ToString(CultureInfo.InvariantCulture);

                        var person = people[i];

                        statement.TryBind("@Name" + index, person.Name);
                        statement.TryBind("@Role" + index, person.Role);
                        statement.TryBind("@PersonType" + index, person.Type);
                        statement.TryBind("@SortOrder" + index, person.SortOrder);
                        statement.TryBind("@ListOrder" + index, listIndex);

                        listIndex++;
                    }

                    statement.Reset();
                    statement.MoveNext();
                }

                startIndex += limit;
            }
        }

        private PersonInfo GetPerson(IReadOnlyList<IResultSetValue> reader)
        {
            var item = new PersonInfo();

            item.ItemId = reader.GetGuid(0);
            item.Name = reader.GetString(1);

            if (!reader.IsDBNull(2))
            {
                item.Role = reader.GetString(2);
            }

            if (!reader.IsDBNull(3))
            {
                item.Type = reader.GetString(3);
            }

            if (!reader.IsDBNull(4))
            {
                item.SortOrder = reader.GetInt32(4);
            }

            return item;
        }

        public List<MediaStream> GetMediaStreams(MediaStreamQuery query)
        {
            CheckDisposed();

            if (query == null)
            {
                throw new ArgumentNullException(nameof(query));
            }

            var cmdText = "select "
                        + string.Join(",", _mediaStreamSaveColumns)
                        + " from mediastreams where"
                        + " ItemId=@ItemId";

            if (query.Type.HasValue)
            {
                cmdText += " AND StreamType=@StreamType";
            }

            if (query.Index.HasValue)
            {
                cmdText += " AND StreamIndex=@StreamIndex";
            }

            cmdText += " order by StreamIndex ASC";

            using (WriteLock.Read())
            {
                using (var connection = CreateConnection(true))
                {
                    var list = new List<MediaStream>();

                    using (var statement = PrepareStatementSafe(connection, cmdText))
                    {
                        statement.TryBind("@ItemId", query.ItemId.ToGuidBlob());

                        if (query.Type.HasValue)
                        {
                            statement.TryBind("@StreamType", query.Type.Value.ToString());
                        }

                        if (query.Index.HasValue)
                        {
                            statement.TryBind("@StreamIndex", query.Index.Value);
                        }

                        foreach (var row in statement.ExecuteQuery())
                        {
                            list.Add(GetMediaStream(row));
                        }
                    }

                    return list;
                }
            }
        }

        public void SaveMediaStreams(Guid id, List<MediaStream> streams, CancellationToken cancellationToken)
        {
            CheckDisposed();

            if (id == Guid.Empty)
            {
                throw new ArgumentNullException(nameof(id));
            }

            if (streams == null)
            {
                throw new ArgumentNullException(nameof(streams));
            }

            cancellationToken.ThrowIfCancellationRequested();

            using (WriteLock.Write())
            {
                using (var connection = CreateConnection())
                {
                    connection.RunInTransaction(db =>
                    {
                        var itemIdBlob = id.ToGuidBlob();

                        // First delete chapters
                        db.Execute("delete from mediastreams where ItemId=@ItemId", itemIdBlob);

                        InsertMediaStreams(itemIdBlob, streams, db);

                    }, TransactionMode);
                }
            }
        }

        private void InsertMediaStreams(byte[] idBlob, List<MediaStream> streams, IDatabaseConnection db)
        {
            var startIndex = 0;
            var limit = 10;

            while (startIndex < streams.Count)
            {
                var insertText = new StringBuilder(string.Format("insert into mediastreams ({0}) values ", string.Join(",", _mediaStreamSaveColumns)));

                var endIndex = Math.Min(streams.Count, startIndex + limit);

                for (var i = startIndex; i < endIndex; i++)
                {
                    if (i != startIndex)
                    {
                        insertText.Append(",");
                    }

                    var index = i.ToString(CultureInfo.InvariantCulture);
                    insertText.Append("(@ItemId, ");

                    foreach (var column in _mediaStreamSaveColumns.Skip(1))
                    {
                        insertText.Append("@" + column + index + ",");
                    }
                    insertText.Length -= 1; // Remove the last comma

                    insertText.Append(")");
                }

                using (var statement = PrepareStatementSafe(db, insertText.ToString()))
                {
                    statement.TryBind("@ItemId", idBlob);

                    for (var i = startIndex; i < endIndex; i++)
                    {
                        var index = i.ToString(CultureInfo.InvariantCulture);

                        var stream = streams[i];

                        statement.TryBind("@StreamIndex" + index, stream.Index);
                        statement.TryBind("@StreamType" + index, stream.Type.ToString());
                        statement.TryBind("@Codec" + index, stream.Codec);
                        statement.TryBind("@Language" + index, stream.Language);
                        statement.TryBind("@ChannelLayout" + index, stream.ChannelLayout);
                        statement.TryBind("@Profile" + index, stream.Profile);
                        statement.TryBind("@AspectRatio" + index, stream.AspectRatio);
                        statement.TryBind("@Path" + index, GetPathToSave(stream.Path));

                        statement.TryBind("@IsInterlaced" + index, stream.IsInterlaced);
                        statement.TryBind("@BitRate" + index, stream.BitRate);
                        statement.TryBind("@Channels" + index, stream.Channels);
                        statement.TryBind("@SampleRate" + index, stream.SampleRate);

                        statement.TryBind("@IsDefault" + index, stream.IsDefault);
                        statement.TryBind("@IsForced" + index, stream.IsForced);
                        statement.TryBind("@IsExternal" + index, stream.IsExternal);

                        // Yes these are backwards due to a mistake
                        statement.TryBind("@Width" + index, stream.Height);
                        statement.TryBind("@Height" + index, stream.Width);

                        statement.TryBind("@AverageFrameRate" + index, stream.AverageFrameRate);
                        statement.TryBind("@RealFrameRate" + index, stream.RealFrameRate);
                        statement.TryBind("@Level" + index, stream.Level);

                        statement.TryBind("@PixelFormat" + index, stream.PixelFormat);
                        statement.TryBind("@BitDepth" + index, stream.BitDepth);
                        statement.TryBind("@IsExternal" + index, stream.IsExternal);
                        statement.TryBind("@RefFrames" + index, stream.RefFrames);

                        statement.TryBind("@CodecTag" + index, stream.CodecTag);
                        statement.TryBind("@Comment" + index, stream.Comment);
                        statement.TryBind("@NalLengthSize" + index, stream.NalLengthSize);
                        statement.TryBind("@IsAvc" + index, stream.IsAVC);
                        statement.TryBind("@Title" + index, stream.Title);

                        statement.TryBind("@TimeBase" + index, stream.TimeBase);
                        statement.TryBind("@CodecTimeBase" + index, stream.CodecTimeBase);

                        statement.TryBind("@ColorPrimaries" + index, stream.ColorPrimaries);
                        statement.TryBind("@ColorSpace" + index, stream.ColorSpace);
                        statement.TryBind("@ColorTransfer" + index, stream.ColorTransfer);
                    }

                    statement.Reset();
                    statement.MoveNext();
                }

                startIndex += limit;
            }
        }


        /// <summary>
        /// Gets the chapter.
        /// </summary>
        /// <param name="reader">The reader.</param>
        /// <returns>ChapterInfo.</returns>
        private MediaStream GetMediaStream(IReadOnlyList<IResultSetValue> reader)
        {
            var item = new MediaStream
            {
                Index = reader[1].ToInt()
            };

            item.Type = (MediaStreamType)Enum.Parse(typeof(MediaStreamType), reader[2].ToString(), true);

            if (reader[3].SQLiteType != SQLiteType.Null)
            {
                item.Codec = reader[3].ToString();
            }

            if (reader[4].SQLiteType != SQLiteType.Null)
            {
                item.Language = reader[4].ToString();
            }

            if (reader[5].SQLiteType != SQLiteType.Null)
            {
                item.ChannelLayout = reader[5].ToString();
            }

            if (reader[6].SQLiteType != SQLiteType.Null)
            {
                item.Profile = reader[6].ToString();
            }

            if (reader[7].SQLiteType != SQLiteType.Null)
            {
                item.AspectRatio = reader[7].ToString();
            }

            if (reader[8].SQLiteType != SQLiteType.Null)
            {
                item.Path = RestorePath(reader[8].ToString());
            }

            item.IsInterlaced = reader.GetBoolean(9);

            if (reader[10].SQLiteType != SQLiteType.Null)
            {
                item.BitRate = reader.GetInt32(10);
            }

            if (reader[11].SQLiteType != SQLiteType.Null)
            {
                item.Channels = reader.GetInt32(11);
            }

            if (reader[12].SQLiteType != SQLiteType.Null)
            {
                item.SampleRate = reader.GetInt32(12);
            }

            item.IsDefault = reader.GetBoolean(13);
            item.IsForced = reader.GetBoolean(14);
            item.IsExternal = reader.GetBoolean(15);

            if (reader[16].SQLiteType != SQLiteType.Null)
            {
                item.Width = reader.GetInt32(16);
            }

            if (reader[17].SQLiteType != SQLiteType.Null)
            {
                item.Height = reader.GetInt32(17);
            }

            if (reader[18].SQLiteType != SQLiteType.Null)
            {
                item.AverageFrameRate = reader.GetFloat(18);
            }

            if (reader[19].SQLiteType != SQLiteType.Null)
            {
                item.RealFrameRate = reader.GetFloat(19);
            }

            if (reader[20].SQLiteType != SQLiteType.Null)
            {
                item.Level = reader.GetFloat(20);
            }

            if (reader[21].SQLiteType != SQLiteType.Null)
            {
                item.PixelFormat = reader[21].ToString();
            }

            if (reader[22].SQLiteType != SQLiteType.Null)
            {
                item.BitDepth = reader.GetInt32(22);
            }

            if (reader[23].SQLiteType != SQLiteType.Null)
            {
                item.IsAnamorphic = reader.GetBoolean(23);
            }

            if (reader[24].SQLiteType != SQLiteType.Null)
            {
                item.RefFrames = reader.GetInt32(24);
            }

            if (reader[25].SQLiteType != SQLiteType.Null)
            {
                item.CodecTag = reader.GetString(25);
            }

            if (reader[26].SQLiteType != SQLiteType.Null)
            {
                item.Comment = reader.GetString(26);
            }

            if (reader[27].SQLiteType != SQLiteType.Null)
            {
                item.NalLengthSize = reader.GetString(27);
            }

            if (reader[28].SQLiteType != SQLiteType.Null)
            {
                item.IsAVC = reader[28].ToBool();
            }

            if (reader[29].SQLiteType != SQLiteType.Null)
            {
                item.Title = reader[29].ToString();
            }

            if (reader[30].SQLiteType != SQLiteType.Null)
            {
                item.TimeBase = reader[30].ToString();
            }

            if (reader[31].SQLiteType != SQLiteType.Null)
            {
                item.CodecTimeBase = reader[31].ToString();
            }

            if (reader[32].SQLiteType != SQLiteType.Null)
            {
                item.ColorPrimaries = reader[32].ToString();
            }

            if (reader[33].SQLiteType != SQLiteType.Null)
            {
                item.ColorSpace = reader[33].ToString();
            }

            if (reader[34].SQLiteType != SQLiteType.Null)
            {
                item.ColorTransfer = reader[34].ToString();
            }

            if (item.Type == MediaStreamType.Subtitle){
                item.localizedUndefined = _localization.GetLocalizedString("Undefined");
                item.localizedDefault = _localization.GetLocalizedString("Default");
                item.localizedForced = _localization.GetLocalizedString("Forced");
            }

            return item;
        }
    }
}<|MERGE_RESOLUTION|>--- conflicted
+++ resolved
@@ -67,13 +67,8 @@
             IServerConfigurationManager config,
             IServerApplicationHost appHost,
             IJsonSerializer jsonSerializer,
-<<<<<<< HEAD
             ILoggerFactory loggerFactory,
-            IAssemblyInfo assemblyInfo,
             ILocalizationManager localization)
-=======
-            ILoggerFactory loggerFactory)
->>>>>>> 3d1d2723
             : base(loggerFactory.CreateLogger(nameof(SqliteItemRepository)))
         {
             if (config == null)
@@ -89,12 +84,8 @@
             _appHost = appHost;
             _config = config;
             _jsonSerializer = jsonSerializer;
-<<<<<<< HEAD
-            _typeMapper = new TypeMapper(assemblyInfo);
+            _typeMapper = new TypeMapper();
             _localization = localization;
-=======
-            _typeMapper = new TypeMapper();
->>>>>>> 3d1d2723
 
             DbFilePath = Path.Combine(_config.ApplicationPaths.DataPath, "library.db");
         }

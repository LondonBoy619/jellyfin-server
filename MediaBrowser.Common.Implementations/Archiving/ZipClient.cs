--- conflicted
+++ resolved
@@ -63,11 +63,7 @@
                 reader.WriteAllToDirectory(targetPath, options);
             }
         }
-<<<<<<< HEAD
-        
-=======
 
->>>>>>> c9bf564c
         /// <summary>
         /// Extracts all from7z.
         /// </summary>

--- conflicted
+++ resolved
@@ -142,17 +142,6 @@
         UserDto GetUserDto(User user, string remoteEndPoint = null);
 
         /// <summary>
-<<<<<<< HEAD
-        /// Gets the user public dto.
-        /// </summary>
-        /// <param name="user">The user.</param>\
-        /// <param name="remoteEndPoint">The remote end point.</param>
-        /// <returns>A public UserDto, aka a UserDto stripped of personal data.</returns>
-        PublicUserDto GetPublicUserDto(User user, string remoteEndPoint = null);
-
-        /// <summary>
-=======
->>>>>>> 7c72f691
         /// Authenticates the user.
         /// </summary>
         Task<User> AuthenticateUser(string username, string password, string passwordSha1, string remoteEndPoint, bool isUserSession);

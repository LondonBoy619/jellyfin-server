using System;
using System.Collections.Generic;
using System.ComponentModel.DataAnnotations;
using System.Globalization;
using System.IO;
using System.Linq;
using System.Net;
using System.Text.RegularExpressions;
using System.Threading;
using System.Threading.Tasks;
using Jellyfin.Api.Attributes;
using Jellyfin.Api.Constants;
using Jellyfin.Api.Extensions;
using Jellyfin.Api.Helpers;
using Jellyfin.Api.Models.LibraryDtos;
using Jellyfin.Data.Entities;
using MediaBrowser.Common.Progress;
using MediaBrowser.Controller.Configuration;
using MediaBrowser.Controller.Dto;
using MediaBrowser.Controller.Entities;
using MediaBrowser.Controller.Entities.Audio;
using MediaBrowser.Controller.Entities.Movies;
using MediaBrowser.Controller.Entities.TV;
using MediaBrowser.Controller.Library;
using MediaBrowser.Controller.LiveTv;
using MediaBrowser.Controller.Net;
using MediaBrowser.Controller.Providers;
using MediaBrowser.Model.Activity;
using MediaBrowser.Model.Configuration;
using MediaBrowser.Model.Dto;
using MediaBrowser.Model.Entities;
using MediaBrowser.Model.Globalization;
using MediaBrowser.Model.Net;
using MediaBrowser.Model.Querying;
using Microsoft.AspNetCore.Authorization;
using Microsoft.AspNetCore.Http;
using Microsoft.AspNetCore.Mvc;
using Microsoft.Extensions.Logging;
using Book = MediaBrowser.Controller.Entities.Book;

namespace Jellyfin.Api.Controllers
{
    /// <summary>
    /// Library Controller.
    /// </summary>
    [Route("")]
    public class LibraryController : BaseJellyfinApiController
    {
        private readonly IProviderManager _providerManager;
        private readonly ILibraryManager _libraryManager;
        private readonly IUserManager _userManager;
        private readonly IDtoService _dtoService;
        private readonly IAuthorizationContext _authContext;
        private readonly IActivityManager _activityManager;
        private readonly ILocalizationManager _localization;
        private readonly ILibraryMonitor _libraryMonitor;
        private readonly ILogger<LibraryController> _logger;
        private readonly IServerConfigurationManager _serverConfigurationManager;

        /// <summary>
        /// Initializes a new instance of the <see cref="LibraryController"/> class.
        /// </summary>
        /// <param name="providerManager">Instance of the <see cref="IProviderManager"/> interface.</param>
        /// <param name="libraryManager">Instance of the <see cref="ILibraryManager"/> interface.</param>
        /// <param name="userManager">Instance of the <see cref="IUserManager"/> interface.</param>
        /// <param name="dtoService">Instance of the <see cref="IDtoService"/> interface.</param>
        /// <param name="authContext">Instance of the <see cref="IAuthorizationContext"/> interface.</param>
        /// <param name="activityManager">Instance of the <see cref="IActivityManager"/> interface.</param>
        /// <param name="localization">Instance of the <see cref="ILocalizationManager"/> interface.</param>
        /// <param name="libraryMonitor">Instance of the <see cref="ILibraryMonitor"/> interface.</param>
        /// <param name="logger">Instance of the <see cref="ILogger{LibraryController}"/> interface.</param>
        /// <param name="serverConfigurationManager">Instance of the <see cref="IServerConfigurationManager"/> interface.</param>
        public LibraryController(
            IProviderManager providerManager,
            ILibraryManager libraryManager,
            IUserManager userManager,
            IDtoService dtoService,
            IAuthorizationContext authContext,
            IActivityManager activityManager,
            ILocalizationManager localization,
            ILibraryMonitor libraryMonitor,
            ILogger<LibraryController> logger,
            IServerConfigurationManager serverConfigurationManager)
        {
            _providerManager = providerManager;
            _libraryManager = libraryManager;
            _userManager = userManager;
            _dtoService = dtoService;
            _authContext = authContext;
            _activityManager = activityManager;
            _localization = localization;
            _libraryMonitor = libraryMonitor;
            _logger = logger;
            _serverConfigurationManager = serverConfigurationManager;
        }

        /// <summary>
        /// Get the original file of an item.
        /// </summary>
        /// <param name="itemId">The item id.</param>
        /// <response code="200">File stream returned.</response>
        /// <response code="404">Item not found.</response>
        /// <returns>A <see cref="FileStreamResult"/> with the original file.</returns>
        [HttpGet("Items/{itemId}/File")]
        [Authorize(Policy = Policies.DefaultAuthorization)]
        [ProducesResponseType(StatusCodes.Status200OK)]
        [ProducesResponseType(StatusCodes.Status404NotFound)]
<<<<<<< HEAD
        [ProducesFile("video/*", "audio/*")]
        public ActionResult GetFile([FromRoute] Guid itemId)
=======
        public ActionResult GetFile([FromRoute, Required] Guid itemId)
>>>>>>> 99bbbea9
        {
            var item = _libraryManager.GetItemById(itemId);
            if (item == null)
            {
                return NotFound();
            }

            return PhysicalFile(item.Path, MimeTypes.GetMimeType(item.Path));
        }

        /// <summary>
        /// Gets critic review for an item.
        /// </summary>
        /// <response code="200">Critic reviews returned.</response>
        /// <returns>The list of critic reviews.</returns>
        [HttpGet("Items/{itemId}/CriticReviews")]
        [Authorize(Policy = Policies.DefaultAuthorization)]
        [Obsolete("This endpoint is obsolete.")]
        [ProducesResponseType(StatusCodes.Status200OK)]
        public ActionResult<QueryResult<BaseItemDto>> GetCriticReviews()
        {
            return new QueryResult<BaseItemDto>();
        }

        /// <summary>
        /// Get theme songs for an item.
        /// </summary>
        /// <param name="itemId">The item id.</param>
        /// <param name="userId">Optional. Filter by user id, and attach user data.</param>
        /// <param name="inheritFromParent">Optional. Determines whether or not parent items should be searched for theme media.</param>
        /// <response code="200">Theme songs returned.</response>
        /// <response code="404">Item not found.</response>
        /// <returns>The item theme songs.</returns>
        [HttpGet("Items/{itemId}/ThemeSongs")]
        [Authorize(Policy = Policies.DefaultAuthorization)]
        [ProducesResponseType(StatusCodes.Status200OK)]
        [ProducesResponseType(StatusCodes.Status404NotFound)]
        public ActionResult<ThemeMediaResult> GetThemeSongs(
            [FromRoute, Required] Guid itemId,
            [FromQuery] Guid? userId,
            [FromQuery] bool inheritFromParent = false)
        {
            var user = userId.HasValue && !userId.Equals(Guid.Empty)
                ? _userManager.GetUserById(userId.Value)
                : null;

            var item = itemId.Equals(Guid.Empty)
                ? (!userId.Equals(Guid.Empty)
                    ? _libraryManager.GetUserRootFolder()
                    : _libraryManager.RootFolder)
                : _libraryManager.GetItemById(itemId);

            if (item == null)
            {
                return NotFound("Item not found.");
            }

            IEnumerable<BaseItem> themeItems;

            while (true)
            {
                themeItems = item.GetThemeSongs();

                if (themeItems.Any() || !inheritFromParent)
                {
                    break;
                }

                var parent = item.GetParent();
                if (parent == null)
                {
                    break;
                }

                item = parent;
            }

            var dtoOptions = new DtoOptions().AddClientFields(Request);
            var items = themeItems
                .Select(i => _dtoService.GetBaseItemDto(i, dtoOptions, user, item))
                .ToArray();

            return new ThemeMediaResult
            {
                Items = items,
                TotalRecordCount = items.Length,
                OwnerId = item.Id
            };
        }

        /// <summary>
        /// Get theme videos for an item.
        /// </summary>
        /// <param name="itemId">The item id.</param>
        /// <param name="userId">Optional. Filter by user id, and attach user data.</param>
        /// <param name="inheritFromParent">Optional. Determines whether or not parent items should be searched for theme media.</param>
        /// <response code="200">Theme videos returned.</response>
        /// <response code="404">Item not found.</response>
        /// <returns>The item theme videos.</returns>
        [HttpGet("Items/{itemId}/ThemeVideos")]
        [Authorize(Policy = Policies.DefaultAuthorization)]
        [ProducesResponseType(StatusCodes.Status200OK)]
        [ProducesResponseType(StatusCodes.Status404NotFound)]
        public ActionResult<ThemeMediaResult> GetThemeVideos(
            [FromRoute, Required] Guid itemId,
            [FromQuery] Guid? userId,
            [FromQuery] bool inheritFromParent = false)
        {
            var user = userId.HasValue && !userId.Equals(Guid.Empty)
                ? _userManager.GetUserById(userId.Value)
                : null;

            var item = itemId.Equals(Guid.Empty)
                ? (!userId.Equals(Guid.Empty)
                    ? _libraryManager.GetUserRootFolder()
                    : _libraryManager.RootFolder)
                : _libraryManager.GetItemById(itemId);

            if (item == null)
            {
                return NotFound("Item not found.");
            }

            IEnumerable<BaseItem> themeItems;

            while (true)
            {
                themeItems = item.GetThemeVideos();

                if (themeItems.Any() || !inheritFromParent)
                {
                    break;
                }

                var parent = item.GetParent();
                if (parent == null)
                {
                    break;
                }

                item = parent;
            }

            var dtoOptions = new DtoOptions().AddClientFields(Request);
            var items = themeItems
                .Select(i => _dtoService.GetBaseItemDto(i, dtoOptions, user, item))
                .ToArray();

            return new ThemeMediaResult
            {
                Items = items,
                TotalRecordCount = items.Length,
                OwnerId = item.Id
            };
        }

        /// <summary>
        /// Get theme songs and videos for an item.
        /// </summary>
        /// <param name="itemId">The item id.</param>
        /// <param name="userId">Optional. Filter by user id, and attach user data.</param>
        /// <param name="inheritFromParent">Optional. Determines whether or not parent items should be searched for theme media.</param>
        /// <response code="200">Theme songs and videos returned.</response>
        /// <response code="404">Item not found.</response>
        /// <returns>The item theme videos.</returns>
        [HttpGet("Items/{itemId}/ThemeMedia")]
        [Authorize(Policy = Policies.DefaultAuthorization)]
        [ProducesResponseType(StatusCodes.Status200OK)]
        public ActionResult<AllThemeMediaResult> GetThemeMedia(
            [FromRoute, Required] Guid itemId,
            [FromQuery] Guid? userId,
            [FromQuery] bool inheritFromParent = false)
        {
            var themeSongs = GetThemeSongs(
                itemId,
                userId,
                inheritFromParent);

            var themeVideos = GetThemeVideos(
                itemId,
                userId,
                inheritFromParent);

            return new AllThemeMediaResult
            {
                ThemeSongsResult = themeSongs?.Value,
                ThemeVideosResult = themeVideos?.Value,
                SoundtrackSongsResult = new ThemeMediaResult()
            };
        }

        /// <summary>
        /// Starts a library scan.
        /// </summary>
        /// <response code="204">Library scan started.</response>
        /// <returns>A <see cref="NoContentResult"/>.</returns>
        [HttpGet("Library/Refresh")]
        [Authorize(Policy = Policies.RequiresElevation)]
        [ProducesResponseType(StatusCodes.Status204NoContent)]
        public async Task<ActionResult> RefreshLibrary()
        {
            try
            {
                await _libraryManager.ValidateMediaLibrary(new SimpleProgress<double>(), CancellationToken.None).ConfigureAwait(false);
            }
            catch (Exception ex)
            {
                 _logger.LogError(ex, "Error refreshing library");
            }

            return NoContent();
        }

        /// <summary>
        /// Deletes an item from the library and filesystem.
        /// </summary>
        /// <param name="itemId">The item id.</param>
        /// <response code="204">Item deleted.</response>
        /// <response code="401">Unauthorized access.</response>
        /// <returns>A <see cref="NoContentResult"/>.</returns>
        [HttpDelete("Items/{itemId}")]
        [Authorize(Policy = Policies.DefaultAuthorization)]
        [ProducesResponseType(StatusCodes.Status204NoContent)]
        [ProducesResponseType(StatusCodes.Status401Unauthorized)]
        public ActionResult DeleteItem(Guid itemId)
        {
            var item = _libraryManager.GetItemById(itemId);
            var auth = _authContext.GetAuthorizationInfo(Request);
            var user = auth.User;

            if (!item.CanDelete(user))
            {
                return Unauthorized("Unauthorized access");
            }

            _libraryManager.DeleteItem(
                item,
                new DeleteOptions { DeleteFileLocation = true },
                true);

            return NoContent();
        }

        /// <summary>
        /// Deletes items from the library and filesystem.
        /// </summary>
        /// <param name="ids">The item ids.</param>
        /// <response code="204">Items deleted.</response>
        /// <response code="401">Unauthorized access.</response>
        /// <returns>A <see cref="NoContentResult"/>.</returns>
        [HttpDelete("Items")]
        [Authorize(Policy = Policies.DefaultAuthorization)]
        [ProducesResponseType(StatusCodes.Status204NoContent)]
        [ProducesResponseType(StatusCodes.Status401Unauthorized)]
        public ActionResult DeleteItems([FromQuery] string? ids)
        {
            if (string.IsNullOrEmpty(ids))
            {
                return NoContent();
            }

            var itemIds = RequestHelpers.Split(ids, ',', true);
            foreach (var i in itemIds)
            {
                var item = _libraryManager.GetItemById(i);
                var auth = _authContext.GetAuthorizationInfo(Request);
                var user = auth.User;

                if (!item.CanDelete(user))
                {
                    if (ids.Length > 1)
                    {
                        return Unauthorized("Unauthorized access");
                    }

                    continue;
                }

                _libraryManager.DeleteItem(
                    item,
                    new DeleteOptions { DeleteFileLocation = true },
                    true);
            }

            return NoContent();
        }

        /// <summary>
        /// Get item counts.
        /// </summary>
        /// <param name="userId">Optional. Get counts from a specific user's library.</param>
        /// <param name="isFavorite">Optional. Get counts of favorite items.</param>
        /// <response code="200">Item counts returned.</response>
        /// <returns>Item counts.</returns>
        [HttpGet("Items/Counts")]
        [Authorize(Policy = Policies.DefaultAuthorization)]
        [ProducesResponseType(StatusCodes.Status200OK)]
        public ActionResult<ItemCounts> GetItemCounts(
            [FromQuery] Guid? userId,
            [FromQuery] bool? isFavorite)
        {
            var user = userId.HasValue && !userId.Equals(Guid.Empty)
                ? _userManager.GetUserById(userId.Value)
                : null;

            var counts = new ItemCounts
            {
                AlbumCount = GetCount(typeof(MusicAlbum), user, isFavorite),
                EpisodeCount = GetCount(typeof(Episode), user, isFavorite),
                MovieCount = GetCount(typeof(Movie), user, isFavorite),
                SeriesCount = GetCount(typeof(Series), user, isFavorite),
                SongCount = GetCount(typeof(Audio), user, isFavorite),
                MusicVideoCount = GetCount(typeof(MusicVideo), user, isFavorite),
                BoxSetCount = GetCount(typeof(BoxSet), user, isFavorite),
                BookCount = GetCount(typeof(Book), user, isFavorite)
            };

            return counts;
        }

        /// <summary>
        /// Gets all parents of an item.
        /// </summary>
        /// <param name="itemId">The item id.</param>
        /// <param name="userId">Optional. Filter by user id, and attach user data.</param>
        /// <response code="200">Item parents returned.</response>
        /// <response code="404">Item not found.</response>
        /// <returns>Item parents.</returns>
        [HttpGet("Items/{itemId}/Ancestors")]
        [Authorize(Policy = Policies.DefaultAuthorization)]
        [ProducesResponseType(StatusCodes.Status200OK)]
        [ProducesResponseType(StatusCodes.Status404NotFound)]
        public ActionResult<IEnumerable<BaseItemDto>> GetAncestors([FromRoute, Required] Guid itemId, [FromQuery] Guid? userId)
        {
            var item = _libraryManager.GetItemById(itemId);

            if (item == null)
            {
                return NotFound("Item not found");
            }

            var baseItemDtos = new List<BaseItemDto>();

            var user = userId.HasValue && !userId.Equals(Guid.Empty)
                ? _userManager.GetUserById(userId.Value)
                : null;

            var dtoOptions = new DtoOptions().AddClientFields(Request);
            BaseItem parent = item.GetParent();

            while (parent != null)
            {
                if (user != null)
                {
                    parent = TranslateParentItem(parent, user);
                }

                baseItemDtos.Add(_dtoService.GetBaseItemDto(parent, dtoOptions, user));

                parent = parent.GetParent();
            }

            return baseItemDtos;
        }

        /// <summary>
        /// Gets a list of physical paths from virtual folders.
        /// </summary>
        /// <response code="200">Physical paths returned.</response>
        /// <returns>List of physical paths.</returns>
        [HttpGet("Library/PhysicalPaths")]
        [Authorize(Policy = Policies.RequiresElevation)]
        [ProducesResponseType(StatusCodes.Status200OK)]
        public ActionResult<IEnumerable<string>> GetPhysicalPaths()
        {
            return Ok(_libraryManager.RootFolder.Children
                .SelectMany(c => c.PhysicalLocations));
        }

        /// <summary>
        /// Gets all user media folders.
        /// </summary>
        /// <param name="isHidden">Optional. Filter by folders that are marked hidden, or not.</param>
        /// <response code="200">Media folders returned.</response>
        /// <returns>List of user media folders.</returns>
        [HttpGet("Library/MediaFolders")]
        [Authorize(Policy = Policies.DefaultAuthorization)]
        [ProducesResponseType(StatusCodes.Status200OK)]
        public ActionResult<QueryResult<BaseItemDto>> GetMediaFolders([FromQuery] bool? isHidden)
        {
            var items = _libraryManager.GetUserRootFolder().Children.Concat(_libraryManager.RootFolder.VirtualChildren).OrderBy(i => i.SortName).ToList();

            if (isHidden.HasValue)
            {
                var val = isHidden.Value;

                items = items.Where(i => i.IsHidden == val).ToList();
            }

            var dtoOptions = new DtoOptions().AddClientFields(Request);
            var result = new QueryResult<BaseItemDto>
            {
                TotalRecordCount = items.Count,
                Items = items.Select(i => _dtoService.GetBaseItemDto(i, dtoOptions)).ToArray()
            };

            return result;
        }

        /// <summary>
        /// Reports that new episodes of a series have been added by an external source.
        /// </summary>
        /// <param name="tvdbId">The tvdbId.</param>
        /// <response code="204">Report success.</response>
        /// <returns>A <see cref="NoContentResult"/>.</returns>
        [HttpPost("Library/Series/Added", Name = "PostAddedSeries")]
        [HttpPost("Library/Series/Updated")]
        [Authorize(Policy = Policies.DefaultAuthorization)]
        [ProducesResponseType(StatusCodes.Status204NoContent)]
        public ActionResult PostUpdatedSeries([FromQuery] string? tvdbId)
        {
            var series = _libraryManager.GetItemList(new InternalItemsQuery
            {
                IncludeItemTypes = new[] { nameof(Series) },
                DtoOptions = new DtoOptions(false)
                {
                    EnableImages = false
                }
            }).Where(i => string.Equals(tvdbId, i.GetProviderId(MediaBrowser.Model.Entities.MetadataProvider.Tvdb), StringComparison.OrdinalIgnoreCase)).ToArray();

            foreach (var item in series)
            {
                _libraryMonitor.ReportFileSystemChanged(item.Path);
            }

            return NoContent();
        }

        /// <summary>
        /// Reports that new movies have been added by an external source.
        /// </summary>
        /// <param name="tmdbId">The tmdbId.</param>
        /// <param name="imdbId">The imdbId.</param>
        /// <response code="204">Report success.</response>
        /// <returns>A <see cref="NoContentResult"/>.</returns>
        [HttpPost("Library/Movies/Added", Name = "PostAddedMovies")]
        [HttpPost("Library/Movies/Updated")]
        [Authorize(Policy = Policies.DefaultAuthorization)]
        [ProducesResponseType(StatusCodes.Status204NoContent)]
        public ActionResult PostUpdatedMovies([FromRoute, Required] string? tmdbId, [FromRoute, Required] string? imdbId)
        {
            var movies = _libraryManager.GetItemList(new InternalItemsQuery
            {
                IncludeItemTypes = new[] { nameof(Movie) },
                DtoOptions = new DtoOptions(false)
                {
                    EnableImages = false
                }
            });

            if (!string.IsNullOrWhiteSpace(imdbId))
            {
                movies = movies.Where(i => string.Equals(imdbId, i.GetProviderId(MediaBrowser.Model.Entities.MetadataProvider.Imdb), StringComparison.OrdinalIgnoreCase)).ToList();
            }
            else if (!string.IsNullOrWhiteSpace(tmdbId))
            {
                movies = movies.Where(i => string.Equals(tmdbId, i.GetProviderId(MediaBrowser.Model.Entities.MetadataProvider.Tmdb), StringComparison.OrdinalIgnoreCase)).ToList();
            }
            else
            {
                movies = new List<BaseItem>();
            }

            foreach (var item in movies)
            {
                _libraryMonitor.ReportFileSystemChanged(item.Path);
            }

            return NoContent();
        }

        /// <summary>
        /// Reports that new movies have been added by an external source.
        /// </summary>
        /// <param name="updates">A list of updated media paths.</param>
        /// <response code="204">Report success.</response>
        /// <returns>A <see cref="NoContentResult"/>.</returns>
        [HttpPost("Library/Media/Updated")]
        [Authorize(Policy = Policies.DefaultAuthorization)]
        [ProducesResponseType(StatusCodes.Status204NoContent)]
        public ActionResult PostUpdatedMedia([FromBody, Required] MediaUpdateInfoDto[] updates)
        {
            foreach (var item in updates)
            {
                _libraryMonitor.ReportFileSystemChanged(item.Path);
            }

            return NoContent();
        }

        /// <summary>
        /// Downloads item media.
        /// </summary>
        /// <param name="itemId">The item id.</param>
        /// <response code="200">Media downloaded.</response>
        /// <response code="404">Item not found.</response>
        /// <returns>A <see cref="FileResult"/> containing the media stream.</returns>
        /// <exception cref="ArgumentException">User can't download or item can't be downloaded.</exception>
        [HttpGet("Items/{itemId}/Download")]
        [Authorize(Policy = Policies.Download)]
        [ProducesResponseType(StatusCodes.Status200OK)]
        [ProducesResponseType(StatusCodes.Status404NotFound)]
<<<<<<< HEAD
        [ProducesFile("video/*", "audio/*")]
        public async Task<ActionResult> GetDownload([FromRoute] Guid itemId)
=======
        public async Task<ActionResult> GetDownload([FromRoute, Required] Guid itemId)
>>>>>>> 99bbbea9
        {
            var item = _libraryManager.GetItemById(itemId);
            if (item == null)
            {
                return NotFound();
            }

            var auth = _authContext.GetAuthorizationInfo(Request);

            var user = auth.User;

            if (user != null)
            {
                if (!item.CanDownload(user))
                {
                    throw new ArgumentException("Item does not support downloading");
                }
            }
            else
            {
                if (!item.CanDownload())
                {
                    throw new ArgumentException("Item does not support downloading");
                }
            }

            if (user != null)
            {
                await LogDownloadAsync(item, user, auth).ConfigureAwait(false);
            }

            var path = item.Path;

            // Quotes are valid in linux. They'll possibly cause issues here
            var filename = (Path.GetFileName(path) ?? string.Empty).Replace("\"", string.Empty, StringComparison.Ordinal);
            if (!string.IsNullOrWhiteSpace(filename))
            {
                // Kestrel doesn't support non-ASCII characters in headers
                if (Regex.IsMatch(filename, @"[^\p{IsBasicLatin}]"))
                {
                    // Manually encoding non-ASCII characters, following https://tools.ietf.org/html/rfc5987#section-3.2.2
                    filename = WebUtility.UrlEncode(filename);
                }
            }

            // TODO determine non-ASCII validity.
            return PhysicalFile(path, MimeTypes.GetMimeType(path));
        }

        /// <summary>
        /// Gets similar items.
        /// </summary>
        /// <param name="itemId">The item id.</param>
        /// <param name="excludeArtistIds">Exclude artist ids.</param>
        /// <param name="userId">Optional. Filter by user id, and attach user data.</param>
        /// <param name="limit">Optional. The maximum number of records to return.</param>
        /// <param name="fields">Optional. Specify additional fields of information to return in the output. This allows multiple, comma delimited. Options: Budget, Chapters, DateCreated, Genres, HomePageUrl, IndexOptions, MediaStreams, Overview, ParentId, Path, People, ProviderIds, PrimaryImageAspectRatio, Revenue, SortName, Studios, Taglines, TrailerUrls.</param>
        /// <response code="200">Similar items returned.</response>
        /// <returns>A <see cref="QueryResult{BaseItemDto}"/> containing the similar items.</returns>
        [HttpGet("Artists/{itemId}/Similar", Name = "GetSimilarArtists2")]
        [HttpGet("Items/{itemId}/Similar")]
        [HttpGet("Albums/{itemId}/Similar", Name = "GetSimilarAlbums2")]
        [HttpGet("Shows/{itemId}/Similar", Name = "GetSimilarShows2")]
        [HttpGet("Movies/{itemId}/Similar", Name = "GetSimilarMovies2")]
        [HttpGet("Trailers/{itemId}/Similar", Name = "GetSimilarTrailers2")]
        [Authorize(Policy = Policies.DefaultAuthorization)]
        [ProducesResponseType(StatusCodes.Status200OK)]
        public ActionResult<QueryResult<BaseItemDto>> GetSimilarItems(
            [FromRoute, Required] Guid itemId,
            [FromQuery] string? excludeArtistIds,
            [FromQuery] Guid? userId,
            [FromQuery] int? limit,
            [FromQuery] string? fields)
        {
            var item = itemId.Equals(Guid.Empty)
                ? (!userId.Equals(Guid.Empty)
                    ? _libraryManager.GetUserRootFolder()
                    : _libraryManager.RootFolder)
                : _libraryManager.GetItemById(itemId);

            var program = item as IHasProgramAttributes;
            var isMovie = item is MediaBrowser.Controller.Entities.Movies.Movie || (program != null && program.IsMovie) || item is Trailer;
            if (program != null && program.IsSeries)
            {
                return GetSimilarItemsResult(
                    item,
                    excludeArtistIds,
                    userId,
                    limit,
                    fields,
                    new[] { nameof(Series) },
                    false);
            }

            if (item is MediaBrowser.Controller.Entities.TV.Episode || (item is IItemByName && !(item is MusicArtist)))
            {
                return new QueryResult<BaseItemDto>();
            }

            return GetSimilarItemsResult(
                item,
                excludeArtistIds,
                userId,
                limit,
                fields,
                new[] { item.GetType().Name },
                isMovie);
        }

        /// <summary>
        /// Gets the library options info.
        /// </summary>
        /// <param name="libraryContentType">Library content type.</param>
        /// <param name="isNewLibrary">Whether this is a new library.</param>
        /// <response code="200">Library options info returned.</response>
        /// <returns>Library options info.</returns>
        [HttpGet("Libraries/AvailableOptions")]
        [Authorize(Policy = Policies.FirstTimeSetupOrDefault)]
        [ProducesResponseType(StatusCodes.Status200OK)]
        public ActionResult<LibraryOptionsResultDto> GetLibraryOptionsInfo(
            [FromQuery] string? libraryContentType,
            [FromQuery] bool isNewLibrary)
        {
            var result = new LibraryOptionsResultDto();

            var types = GetRepresentativeItemTypes(libraryContentType);
            var typesList = types.ToList();

            var plugins = _providerManager.GetAllMetadataPlugins()
                .Where(i => types.Contains(i.ItemType, StringComparer.OrdinalIgnoreCase))
                .OrderBy(i => typesList.IndexOf(i.ItemType))
                .ToList();

            result.MetadataSavers = plugins
                .SelectMany(i => i.Plugins.Where(p => p.Type == MetadataPluginType.MetadataSaver))
                .Select(i => new LibraryOptionInfoDto
                {
                    Name = i.Name,
                    DefaultEnabled = IsSaverEnabledByDefault(i.Name, types, isNewLibrary)
                })
                .GroupBy(i => i.Name, StringComparer.OrdinalIgnoreCase)
                .Select(x => x.First())
                .ToArray();

            result.MetadataReaders = plugins
                .SelectMany(i => i.Plugins.Where(p => p.Type == MetadataPluginType.LocalMetadataProvider))
                .Select(i => new LibraryOptionInfoDto
                {
                    Name = i.Name,
                    DefaultEnabled = true
                })
                .GroupBy(i => i.Name, StringComparer.OrdinalIgnoreCase)
                .Select(x => x.First())
                .ToArray();

            result.SubtitleFetchers = plugins
                .SelectMany(i => i.Plugins.Where(p => p.Type == MetadataPluginType.SubtitleFetcher))
                .Select(i => new LibraryOptionInfoDto
                {
                    Name = i.Name,
                    DefaultEnabled = true
                })
                .GroupBy(i => i.Name, StringComparer.OrdinalIgnoreCase)
                .Select(x => x.First())
                .ToArray();

            var typeOptions = new List<LibraryTypeOptionsDto>();

            foreach (var type in types)
            {
                TypeOptions.DefaultImageOptions.TryGetValue(type, out var defaultImageOptions);

                typeOptions.Add(new LibraryTypeOptionsDto
                {
                    Type = type,

                    MetadataFetchers = plugins
                    .Where(i => string.Equals(i.ItemType, type, StringComparison.OrdinalIgnoreCase))
                    .SelectMany(i => i.Plugins.Where(p => p.Type == MetadataPluginType.MetadataFetcher))
                    .Select(i => new LibraryOptionInfoDto
                    {
                        Name = i.Name,
                        DefaultEnabled = IsMetadataFetcherEnabledByDefault(i.Name, type, isNewLibrary)
                    })
                    .GroupBy(i => i.Name, StringComparer.OrdinalIgnoreCase)
                    .Select(x => x.First())
                    .ToArray(),

                    ImageFetchers = plugins
                    .Where(i => string.Equals(i.ItemType, type, StringComparison.OrdinalIgnoreCase))
                    .SelectMany(i => i.Plugins.Where(p => p.Type == MetadataPluginType.ImageFetcher))
                    .Select(i => new LibraryOptionInfoDto
                    {
                        Name = i.Name,
                        DefaultEnabled = IsImageFetcherEnabledByDefault(i.Name, type, isNewLibrary)
                    })
                    .GroupBy(i => i.Name, StringComparer.OrdinalIgnoreCase)
                    .Select(x => x.First())
                    .ToArray(),

                    SupportedImageTypes = plugins
                    .Where(i => string.Equals(i.ItemType, type, StringComparison.OrdinalIgnoreCase))
                    .SelectMany(i => i.SupportedImageTypes ?? Array.Empty<ImageType>())
                    .Distinct()
                    .ToArray(),

                    DefaultImageOptions = defaultImageOptions ?? Array.Empty<ImageOption>()
                });
            }

            result.TypeOptions = typeOptions.ToArray();

            return result;
        }

        private int GetCount(Type type, User? user, bool? isFavorite)
        {
            var query = new InternalItemsQuery(user)
            {
                IncludeItemTypes = new[] { type.Name },
                Limit = 0,
                Recursive = true,
                IsVirtualItem = false,
                IsFavorite = isFavorite,
                DtoOptions = new DtoOptions(false)
                {
                    EnableImages = false
                }
            };

            return _libraryManager.GetItemsResult(query).TotalRecordCount;
        }

        private BaseItem TranslateParentItem(BaseItem item, User user)
        {
            return item.GetParent() is AggregateFolder
                ? _libraryManager.GetUserRootFolder().GetChildren(user, true)
                    .FirstOrDefault(i => i.PhysicalLocations.Contains(item.Path))
                : item;
        }

        private async Task LogDownloadAsync(BaseItem item, User user, AuthorizationInfo auth)
        {
            try
            {
                await _activityManager.CreateAsync(new ActivityLog(
                    string.Format(CultureInfo.InvariantCulture, _localization.GetLocalizedString("UserDownloadingItemWithValues"), user.Username, item.Name),
                    "UserDownloadingContent",
                    auth.UserId)
                {
                    ShortOverview = string.Format(CultureInfo.InvariantCulture, _localization.GetLocalizedString("AppDeviceValues"), auth.Client, auth.Device),
                }).ConfigureAwait(false);
            }
            catch
            {
                // Logged at lower levels
            }
        }

        private QueryResult<BaseItemDto> GetSimilarItemsResult(
            BaseItem item,
            string? excludeArtistIds,
            Guid? userId,
            int? limit,
            string? fields,
            string[] includeItemTypes,
            bool isMovie)
        {
            var user = userId.HasValue && !userId.Equals(Guid.Empty)
                ? _userManager.GetUserById(userId.Value)
                : null;
            var dtoOptions = new DtoOptions()
                .AddItemFields(fields)
                .AddClientFields(Request);

            var query = new InternalItemsQuery(user)
            {
                Limit = limit,
                IncludeItemTypes = includeItemTypes,
                IsMovie = isMovie,
                SimilarTo = item,
                DtoOptions = dtoOptions,
                EnableTotalRecordCount = !isMovie,
                EnableGroupByMetadataKey = isMovie
            };

            // ExcludeArtistIds
            if (!string.IsNullOrEmpty(excludeArtistIds))
            {
                query.ExcludeArtistIds = RequestHelpers.GetGuids(excludeArtistIds);
            }

            List<BaseItem> itemsResult;

            if (isMovie)
            {
                var itemTypes = new List<string> { nameof(MediaBrowser.Controller.Entities.Movies.Movie) };
                if (_serverConfigurationManager.Configuration.EnableExternalContentInSuggestions)
                {
                    itemTypes.Add(nameof(Trailer));
                    itemTypes.Add(nameof(LiveTvProgram));
                }

                query.IncludeItemTypes = itemTypes.ToArray();
                itemsResult = _libraryManager.GetArtists(query).Items.Select(i => i.Item1).ToList();
            }
            else if (item is MusicArtist)
            {
                query.IncludeItemTypes = Array.Empty<string>();

                itemsResult = _libraryManager.GetArtists(query).Items.Select(i => i.Item1).ToList();
            }
            else
            {
                itemsResult = _libraryManager.GetItemList(query);
            }

            var returnList = _dtoService.GetBaseItemDtos(itemsResult, dtoOptions, user);

            var result = new QueryResult<BaseItemDto>
            {
                Items = returnList,
                TotalRecordCount = itemsResult.Count
            };

            return result;
        }

        private static string[] GetRepresentativeItemTypes(string? contentType)
        {
            return contentType switch
            {
                CollectionType.BoxSets => new[] { "BoxSet" },
                CollectionType.Playlists => new[] { "Playlist" },
                CollectionType.Movies => new[] { "Movie" },
                CollectionType.TvShows => new[] { "Series", "Season", "Episode" },
                CollectionType.Books => new[] { "Book" },
                CollectionType.Music => new[] { "MusicArtist", "MusicAlbum", "Audio", "MusicVideo" },
                CollectionType.HomeVideos => new[] { "Video", "Photo" },
                CollectionType.Photos => new[] { "Video", "Photo" },
                CollectionType.MusicVideos => new[] { "MusicVideo" },
                _ => new[] { "Series", "Season", "Episode", "Movie" }
            };
        }

        private bool IsSaverEnabledByDefault(string name, string[] itemTypes, bool isNewLibrary)
        {
            if (isNewLibrary)
            {
                return false;
            }

            var metadataOptions = _serverConfigurationManager.Configuration.MetadataOptions
                .Where(i => itemTypes.Contains(i.ItemType ?? string.Empty, StringComparer.OrdinalIgnoreCase))
                .ToArray();

            return metadataOptions.Length == 0 || metadataOptions.Any(i => !i.DisabledMetadataSavers.Contains(name, StringComparer.OrdinalIgnoreCase));
        }

        private bool IsMetadataFetcherEnabledByDefault(string name, string type, bool isNewLibrary)
        {
            if (isNewLibrary)
            {
                if (string.Equals(name, "TheMovieDb", StringComparison.OrdinalIgnoreCase))
                {
                    return !(string.Equals(type, "Season", StringComparison.OrdinalIgnoreCase)
                         || string.Equals(type, "Episode", StringComparison.OrdinalIgnoreCase)
                         || string.Equals(type, "MusicVideo", StringComparison.OrdinalIgnoreCase));
                }

                return string.Equals(name, "TheTVDB", StringComparison.OrdinalIgnoreCase)
                   || string.Equals(name, "TheAudioDB", StringComparison.OrdinalIgnoreCase)
                   || string.Equals(name, "MusicBrainz", StringComparison.OrdinalIgnoreCase);
            }

            var metadataOptions = _serverConfigurationManager.Configuration.MetadataOptions
                .Where(i => string.Equals(i.ItemType, type, StringComparison.OrdinalIgnoreCase))
                .ToArray();

            return metadataOptions.Length == 0
               || metadataOptions.Any(i => !i.DisabledMetadataFetchers.Contains(name, StringComparer.OrdinalIgnoreCase));
        }

        private bool IsImageFetcherEnabledByDefault(string name, string type, bool isNewLibrary)
        {
            if (isNewLibrary)
            {
                if (string.Equals(name, "TheMovieDb", StringComparison.OrdinalIgnoreCase))
                {
                    return !string.Equals(type, "Series", StringComparison.OrdinalIgnoreCase)
                           && !string.Equals(type, "Season", StringComparison.OrdinalIgnoreCase)
                           && !string.Equals(type, "Episode", StringComparison.OrdinalIgnoreCase)
                           && !string.Equals(type, "MusicVideo", StringComparison.OrdinalIgnoreCase);
                }

                return string.Equals(name, "TheTVDB", StringComparison.OrdinalIgnoreCase)
                       || string.Equals(name, "Screen Grabber", StringComparison.OrdinalIgnoreCase)
                       || string.Equals(name, "TheAudioDB", StringComparison.OrdinalIgnoreCase)
                       || string.Equals(name, "Image Extractor", StringComparison.OrdinalIgnoreCase);
            }

            var metadataOptions = _serverConfigurationManager.Configuration.MetadataOptions
                .Where(i => string.Equals(i.ItemType, type, StringComparison.OrdinalIgnoreCase))
                .ToArray();

            if (metadataOptions.Length == 0)
            {
                return true;
            }

            return metadataOptions.Any(i => !i.DisabledImageFetchers.Contains(name, StringComparer.OrdinalIgnoreCase));
        }
    }
}<|MERGE_RESOLUTION|>--- conflicted
+++ resolved
@@ -105,12 +105,8 @@
         [Authorize(Policy = Policies.DefaultAuthorization)]
         [ProducesResponseType(StatusCodes.Status200OK)]
         [ProducesResponseType(StatusCodes.Status404NotFound)]
-<<<<<<< HEAD
         [ProducesFile("video/*", "audio/*")]
-        public ActionResult GetFile([FromRoute] Guid itemId)
-=======
         public ActionResult GetFile([FromRoute, Required] Guid itemId)
->>>>>>> 99bbbea9
         {
             var item = _libraryManager.GetItemById(itemId);
             if (item == null)
@@ -623,12 +619,8 @@
         [Authorize(Policy = Policies.Download)]
         [ProducesResponseType(StatusCodes.Status200OK)]
         [ProducesResponseType(StatusCodes.Status404NotFound)]
-<<<<<<< HEAD
         [ProducesFile("video/*", "audio/*")]
-        public async Task<ActionResult> GetDownload([FromRoute] Guid itemId)
-=======
         public async Task<ActionResult> GetDownload([FromRoute, Required] Guid itemId)
->>>>>>> 99bbbea9
         {
             var item = _libraryManager.GetItemById(itemId);
             if (item == null)

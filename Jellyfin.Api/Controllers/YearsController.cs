--- conflicted
+++ resolved
@@ -76,13 +76,8 @@
         [FromQuery, ModelBinder(typeof(CommaDelimitedArrayModelBinder))] ItemFields[] fields,
         [FromQuery, ModelBinder(typeof(CommaDelimitedArrayModelBinder))] BaseItemKind[] excludeItemTypes,
         [FromQuery, ModelBinder(typeof(CommaDelimitedArrayModelBinder))] BaseItemKind[] includeItemTypes,
-<<<<<<< HEAD
         [FromQuery, ModelBinder(typeof(CommaDelimitedArrayModelBinder))] MediaType[] mediaTypes,
-        [FromQuery, ModelBinder(typeof(CommaDelimitedArrayModelBinder))] string[] sortBy,
-=======
-        [FromQuery, ModelBinder(typeof(CommaDelimitedArrayModelBinder))] string[] mediaTypes,
         [FromQuery, ModelBinder(typeof(CommaDelimitedArrayModelBinder))] ItemSortBy[] sortBy,
->>>>>>> 44b771bf
         [FromQuery] bool? enableUserData,
         [FromQuery] int? imageTypeLimit,
         [FromQuery, ModelBinder(typeof(CommaDelimitedArrayModelBinder))] ImageType[] enableImageTypes,

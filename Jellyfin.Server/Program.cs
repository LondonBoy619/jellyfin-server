using System;
using System.Diagnostics;
using System.Globalization;
using System.IO;
using System.Linq;
using System.Net;
using System.Reflection;
using System.Runtime.InteropServices;
using System.Text;
using System.Text.RegularExpressions;
using System.Threading;
using System.Threading.Tasks;
using CommandLine;
using Emby.Drawing;
using Emby.Server.Implementations;
using Emby.Server.Implementations.IO;
using Emby.Server.Implementations.Networking;
using Jellyfin.Drawing.Skia;
using MediaBrowser.Common.Configuration;
using MediaBrowser.Controller.Drawing;
using MediaBrowser.Model.Globalization;
using Microsoft.AspNetCore.Hosting;
using Microsoft.Extensions.Configuration;
using Microsoft.Extensions.DependencyInjection;
using Microsoft.Extensions.DependencyInjection.Extensions;
using Microsoft.Extensions.Logging;
using Microsoft.Extensions.Logging.Abstractions;
using Serilog;
using Serilog.Events;
using Serilog.Extensions.Logging;
using SQLitePCL;
using ILogger = Microsoft.Extensions.Logging.ILogger;

namespace Jellyfin.Server
{
    /// <summary>
    /// Class containing the entry point of the application.
    /// </summary>
    public static class Program
    {
        private static readonly CancellationTokenSource _tokenSource = new CancellationTokenSource();
        private static readonly ILoggerFactory _loggerFactory = new SerilogLoggerFactory();
        private static ILogger _logger = NullLogger.Instance;
        private static bool _restartOnShutdown;

        /// <summary>
        /// The entry point of the application.
        /// </summary>
        /// <param name="args">The command line arguments passed.</param>
        /// <returns><see cref="Task" />.</returns>
        public static Task Main(string[] args)
        {
            // For backwards compatibility.
            // Modify any input arguments now which start with single-hyphen to POSIX standard
            // double-hyphen to allow parsing by CommandLineParser package.
            const string Pattern = @"^(-[^-\s]{2})"; // Match -xx, not -x, not --xx, not xx
            const string Substitution = @"-$1"; // Prepend with additional single-hyphen
            var regex = new Regex(Pattern);
            for (var i = 0; i < args.Length; i++)
            {
                args[i] = regex.Replace(args[i], Substitution);
            }

            // Parse the command line arguments and either start the app or exit indicating error
            return Parser.Default.ParseArguments<StartupOptions>(args)
                .MapResult(StartApp, _ => Task.CompletedTask);
        }

        /// <summary>
        /// Shuts down the application.
        /// </summary>
        internal static void Shutdown()
        {
            if (!_tokenSource.IsCancellationRequested)
            {
                _tokenSource.Cancel();
            }
        }

        /// <summary>
        /// Restarts the application.
        /// </summary>
        internal static void Restart()
        {
            _restartOnShutdown = true;

            Shutdown();
        }

        private static async Task StartApp(StartupOptions options)
        {
            var stopWatch = new Stopwatch();
            stopWatch.Start();

            // Log all uncaught exceptions to std error
            static void UnhandledExceptionToConsole(object sender, UnhandledExceptionEventArgs e) =>
                Console.Error.WriteLine("Unhandled Exception\n" + e.ExceptionObject.ToString());
            AppDomain.CurrentDomain.UnhandledException += UnhandledExceptionToConsole;

            ServerApplicationPaths appPaths = CreateApplicationPaths(options);

            // $JELLYFIN_LOG_DIR needs to be set for the logger configuration manager
            Environment.SetEnvironmentVariable("JELLYFIN_LOG_DIR", appPaths.LogDirectoryPath);

            // Create an instance of the application configuration to use for application startup
            await InitLoggingConfigFile(appPaths).ConfigureAwait(false);
            IConfiguration startupConfig = CreateAppConfiguration(appPaths);

            // Initialize logging framework
            InitializeLoggingFramework(startupConfig, appPaths);
            _logger = _loggerFactory.CreateLogger("Main");

            // Log uncaught exceptions to the logging instead of std error
            AppDomain.CurrentDomain.UnhandledException -= UnhandledExceptionToConsole;
            AppDomain.CurrentDomain.UnhandledException += (sender, e)
                => _logger.LogCritical((Exception)e.ExceptionObject, "Unhandled Exception");

            // Intercept Ctrl+C and Ctrl+Break
            Console.CancelKeyPress += (sender, e) =>
            {
                if (_tokenSource.IsCancellationRequested)
                {
                    return; // Already shutting down
                }

                e.Cancel = true;
                _logger.LogInformation("Ctrl+C, shutting down");
                Environment.ExitCode = 128 + 2;
                Shutdown();
            };

            // Register a SIGTERM handler
            AppDomain.CurrentDomain.ProcessExit += (sender, e) =>
            {
                if (_tokenSource.IsCancellationRequested)
                {
                    return; // Already shutting down
                }

                _logger.LogInformation("Received a SIGTERM signal, shutting down");
                Environment.ExitCode = 128 + 15;
                Shutdown();
            };

            _logger.LogInformation(
                "Jellyfin version: {Version}",
                Assembly.GetEntryAssembly()!.GetName().Version!.ToString(3));

            ApplicationHost.LogEnvironmentInfo(_logger, appPaths);

            // Make sure we have all the code pages we can get
            // Ref: https://docs.microsoft.com/en-us/dotnet/api/system.text.codepagesencodingprovider.instance?view=netcore-3.0#remarks
            Encoding.RegisterProvider(CodePagesEncodingProvider.Instance);

            // Increase the max http request limit
            // The default connection limit is 10 for ASP.NET hosted applications and 2 for all others.
            ServicePointManager.DefaultConnectionLimit = Math.Max(96, ServicePointManager.DefaultConnectionLimit);

            // Disable the "Expect: 100-Continue" header by default
            // http://stackoverflow.com/questions/566437/http-post-returns-the-error-417-expectation-failed-c
            ServicePointManager.Expect100Continue = false;

            Batteries_V2.Init();
            if (raw.sqlite3_enable_shared_cache(1) != raw.SQLITE_OK)
            {
                _logger.LogWarning("Failed to enable shared cache for SQLite");
            }

            var appHost = new CoreAppHost(
                appPaths,
                _loggerFactory,
                options,
                new ManagedFileSystem(_loggerFactory.CreateLogger<ManagedFileSystem>(), appPaths),
                GetImageEncoder(appPaths),
                new NetworkManager(_loggerFactory.CreateLogger<NetworkManager>()));
            try
            {
                ServiceCollection serviceCollection = new ServiceCollection();
                await appHost.InitAsync(serviceCollection, startupConfig).ConfigureAwait(false);

                var webHost = CreateWebHostBuilder(appHost, serviceCollection, appPaths).Build();

                // A bit hacky to re-use service provider since ASP.NET doesn't allow a custom service collection.
                appHost.ServiceProvider = webHost.Services;
                appHost.FindParts();

                try
                {
                    await webHost.StartAsync().ConfigureAwait(false);
                }
                catch
                {
                    _logger.LogError("Kestrel failed to start! This is most likely due to an invalid address or port bind - correct your bind configuration in system.xml and try again.");
                    throw;
                }

                await appHost.RunStartupTasksAsync().ConfigureAwait(false);

                stopWatch.Stop();

                _logger.LogInformation("Startup complete {Time:g}", stopWatch.Elapsed);

                // Block main thread until shutdown
                await Task.Delay(-1, _tokenSource.Token).ConfigureAwait(false);
            }
            catch (TaskCanceledException)
            {
                // Don't throw on cancellation
            }
            catch (Exception ex)
            {
                _logger.LogCritical(ex, "Error while starting server.");
            }
            finally
            {
                appHost?.Dispose();
            }

            if (_restartOnShutdown)
            {
                StartNewInstance(options);
            }
        }

        private static IWebHostBuilder CreateWebHostBuilder(ApplicationHost appHost, IServiceCollection serviceCollection, IApplicationPaths appPaths)
        {
            return new WebHostBuilder()
                .UseKestrel(options =>
                {
                    var addresses = appHost.ServerConfigurationManager
                        .Configuration
                        .LocalNetworkAddresses
                        .Select(appHost.NormalizeConfiguredLocalAddress)
                        .Where(i => i != null)
                        .ToList();
                    if (addresses.Any())
                    {
                        foreach (var address in addresses)
                        {
                            _logger.LogInformation("Kestrel listening on {IpAddress}", address);
                            options.Listen(address, appHost.HttpPort);

                            if (appHost.EnableHttps && appHost.Certificate != null)
                            {
                                options.Listen(
                                    address,
                                    appHost.HttpsPort,
                                    listenOptions => listenOptions.UseHttps(appHost.Certificate));
                            }
                        }
                    }
                    else
                    {
                        _logger.LogInformation("Kestrel listening on all interfaces");
                        options.ListenAnyIP(appHost.HttpPort);

                        if (appHost.EnableHttps && appHost.Certificate != null)
                        {
                            options.ListenAnyIP(
                                appHost.HttpsPort,
                                listenOptions => listenOptions.UseHttps(appHost.Certificate));
                        }
                    }
                })
<<<<<<< HEAD
                .ConfigureAppConfiguration(config => config.ConfigureAppConfiguration(appPaths))
=======
                .UseSerilog()
>>>>>>> 5276c75c
                .UseContentRoot(appHost.ContentRoot)
                .ConfigureServices(services =>
                {
                    // Merge the external ServiceCollection into ASP.NET DI
                    services.TryAdd(serviceCollection);
                })
                .UseStartup<Startup>();
        }

        /// <summary>
        /// Create the data, config and log paths from the variety of inputs(command line args,
        /// environment variables) or decide on what default to use. For Windows it's %AppPath%
        /// for everything else the
        /// <a href="https://specifications.freedesktop.org/basedir-spec/basedir-spec-latest.html">XDG approach</a>
        /// is followed.
        /// </summary>
        /// <param name="options">The <see cref="StartupOptions" /> for this instance.</param>
        /// <returns><see cref="ServerApplicationPaths" />.</returns>
        private static ServerApplicationPaths CreateApplicationPaths(StartupOptions options)
        {
            // dataDir
            // IF      --datadir
            // ELSE IF $JELLYFIN_DATA_DIR
            // ELSE IF windows, use <%APPDATA%>/jellyfin
            // ELSE IF $XDG_DATA_HOME then use $XDG_DATA_HOME/jellyfin
            // ELSE    use $HOME/.local/share/jellyfin
            var dataDir = options.DataDir;
            if (string.IsNullOrEmpty(dataDir))
            {
                dataDir = Environment.GetEnvironmentVariable("JELLYFIN_DATA_DIR");

                if (string.IsNullOrEmpty(dataDir))
                {
                    // LocalApplicationData follows the XDG spec on unix machines
                    dataDir = Path.Combine(
                        Environment.GetFolderPath(Environment.SpecialFolder.LocalApplicationData),
                        "jellyfin");
                }
            }

            // configDir
            // IF      --configdir
            // ELSE IF $JELLYFIN_CONFIG_DIR
            // ELSE IF --datadir, use <datadir>/config (assume portable run)
            // ELSE IF <datadir>/config exists, use that
            // ELSE IF windows, use <datadir>/config
            // ELSE IF $XDG_CONFIG_HOME use $XDG_CONFIG_HOME/jellyfin
            // ELSE    $HOME/.config/jellyfin
            var configDir = options.ConfigDir;
            if (string.IsNullOrEmpty(configDir))
            {
                configDir = Environment.GetEnvironmentVariable("JELLYFIN_CONFIG_DIR");

                if (string.IsNullOrEmpty(configDir))
                {
                    if (options.DataDir != null
                        || Directory.Exists(Path.Combine(dataDir, "config"))
                        || RuntimeInformation.IsOSPlatform(OSPlatform.Windows))
                    {
                        // Hang config folder off already set dataDir
                        configDir = Path.Combine(dataDir, "config");
                    }
                    else
                    {
                        // $XDG_CONFIG_HOME defines the base directory relative to which
                        // user specific configuration files should be stored.
                        configDir = Environment.GetEnvironmentVariable("XDG_CONFIG_HOME");

                        // If $XDG_CONFIG_HOME is either not set or empty,
                        // a default equal to $HOME /.config should be used.
                        if (string.IsNullOrEmpty(configDir))
                        {
                            configDir = Path.Combine(
                                Environment.GetFolderPath(Environment.SpecialFolder.UserProfile),
                                ".config");
                        }

                        configDir = Path.Combine(configDir, "jellyfin");
                    }
                }
            }

            // cacheDir
            // IF      --cachedir
            // ELSE IF $JELLYFIN_CACHE_DIR
            // ELSE IF windows, use <datadir>/cache
            // ELSE IF XDG_CACHE_HOME, use $XDG_CACHE_HOME/jellyfin
            // ELSE    HOME/.cache/jellyfin
            var cacheDir = options.CacheDir;
            if (string.IsNullOrEmpty(cacheDir))
            {
                cacheDir = Environment.GetEnvironmentVariable("JELLYFIN_CACHE_DIR");

                if (string.IsNullOrEmpty(cacheDir))
                {
                    if (RuntimeInformation.IsOSPlatform(OSPlatform.Windows))
                    {
                        // Hang cache folder off already set dataDir
                        cacheDir = Path.Combine(dataDir, "cache");
                    }
                    else
                    {
                        // $XDG_CACHE_HOME defines the base directory relative to which
                        // user specific non-essential data files should be stored.
                        cacheDir = Environment.GetEnvironmentVariable("XDG_CACHE_HOME");

                        // If $XDG_CACHE_HOME is either not set or empty,
                        // a default equal to $HOME/.cache should be used.
                        if (string.IsNullOrEmpty(cacheDir))
                        {
                            cacheDir = Path.Combine(
                                Environment.GetFolderPath(Environment.SpecialFolder.UserProfile),
                                ".cache");
                        }

                        cacheDir = Path.Combine(cacheDir, "jellyfin");
                    }
                }
            }

            // webDir
            // IF      --webdir
            // ELSE IF $JELLYFIN_WEB_DIR
            // ELSE    use <bindir>/jellyfin-web
            var webDir = options.WebDir;

            if (string.IsNullOrEmpty(webDir))
            {
                webDir = Environment.GetEnvironmentVariable("JELLYFIN_WEB_DIR");

                if (string.IsNullOrEmpty(webDir))
                {
                    // Use default location under ResourcesPath
                    webDir = Path.Combine(AppContext.BaseDirectory, "jellyfin-web");
                }
            }

            // logDir
            // IF      --logdir
            // ELSE IF $JELLYFIN_LOG_DIR
            // ELSE IF --datadir, use <datadir>/log (assume portable run)
            // ELSE    <datadir>/log
            var logDir = options.LogDir;
            if (string.IsNullOrEmpty(logDir))
            {
                logDir = Environment.GetEnvironmentVariable("JELLYFIN_LOG_DIR");

                if (string.IsNullOrEmpty(logDir))
                {
                    // Hang log folder off already set dataDir
                    logDir = Path.Combine(dataDir, "log");
                }
            }

            // Ensure the main folders exist before we continue
            try
            {
                Directory.CreateDirectory(dataDir);
                Directory.CreateDirectory(logDir);
                Directory.CreateDirectory(configDir);
                Directory.CreateDirectory(cacheDir);
            }
            catch (IOException ex)
            {
                Console.Error.WriteLine("Error whilst attempting to create folder");
                Console.Error.WriteLine(ex.ToString());
                Environment.Exit(1);
            }

            return new ServerApplicationPaths(dataDir, logDir, configDir, cacheDir, webDir);
        }

        /// <summary>
        /// Initialize the logging configuration file using the bundled resource file as a default if it doesn't exist
        /// already.
        /// </summary>
        private static async Task InitLoggingConfigFile(IApplicationPaths appPaths)
        {
            // Do nothing if the config file already exists
            string configPath = Path.Combine(appPaths.ConfigurationDirectoryPath, "logging.json");
            if (File.Exists(configPath))
            {
                return;
            }

            // Get a stream of the resource contents
            // NOTE: The .csproj name is used instead of the assembly name in the resource path
            const string ResourcePath = "Jellyfin.Server.Resources.Configuration.logging.json";
            await using Stream? resource = typeof(Program).Assembly.GetManifestResourceStream(ResourcePath);

            // Fail if the resource does not exist
            if (resource == null)
            {
                throw new InvalidOperationException(
                    string.Format(CultureInfo.InvariantCulture, "Invalid resource path: '{0}'", ResourcePath));
            }

            // Copy the resource contents to the expected file path for the config file
            await using Stream dst = File.Open(configPath, FileMode.CreateNew);
            await resource.CopyToAsync(dst).ConfigureAwait(false);
        }

        private static IConfiguration CreateAppConfiguration(IApplicationPaths appPaths)
        {
            return new ConfigurationBuilder()
                .ConfigureAppConfiguration(appPaths)
                .Build();
        }

        private static IConfigurationBuilder ConfigureAppConfiguration(this IConfigurationBuilder config, IApplicationPaths appPaths)
        {
            return config
                .SetBasePath(appPaths.ConfigurationDirectoryPath)
                .AddInMemoryCollection(ConfigurationOptions.Configuration)
                .AddJsonFile("logging.json", false, true)
                .AddEnvironmentVariables("JELLYFIN_");
        }

        /// <summary>
        /// Initialize Serilog using configuration and fall back to defaults on failure.
        /// </summary>
        private static void InitializeLoggingFramework(IConfiguration configuration, IApplicationPaths appPaths)
        {
            try
            {
                // Serilog.Log is used by SerilogLoggerFactory when no logger is specified
                Serilog.Log.Logger = new LoggerConfiguration()
                    .ReadFrom.Configuration(configuration)
                    .Enrich.FromLogContext()
                    .Enrich.WithThreadId()
                    .CreateLogger();
            }
            catch (Exception ex)
            {
                Serilog.Log.Logger = new LoggerConfiguration()
                    .WriteTo.Console(outputTemplate: "[{Timestamp:HH:mm:ss}] [{Level:u3}] [{ThreadId}] {SourceContext}: {Message:lj}{NewLine}{Exception}")
                    .WriteTo.Async(x => x.File(
                        Path.Combine(appPaths.LogDirectoryPath, "log_.log"),
                        rollingInterval: RollingInterval.Day,
                        outputTemplate: "[{Timestamp:yyyy-MM-dd HH:mm:ss.fff zzz}] [{Level:u3}] [{ThreadId}] {SourceContext}: {Message}{NewLine}{Exception}"))
                    .Enrich.FromLogContext()
                    .Enrich.WithThreadId()
                    .CreateLogger();

                Serilog.Log.Logger.Fatal(ex, "Failed to create/read logger configuration");
            }
        }

        private static IImageEncoder GetImageEncoder(IApplicationPaths appPaths)
        {
            try
            {
                // Test if the native lib is available
                SkiaEncoder.TestSkia();

                return new SkiaEncoder(
                    _loggerFactory.CreateLogger<SkiaEncoder>(),
                    appPaths);
            }
            catch (Exception ex)
            {
                _logger.LogWarning(ex, "Skia not available. Will fallback to NullIMageEncoder.");
            }

            return new NullImageEncoder();
        }

        private static void StartNewInstance(StartupOptions options)
        {
            _logger.LogInformation("Starting new instance");

            var module = options.RestartPath;

            if (string.IsNullOrWhiteSpace(module))
            {
                module = Environment.GetCommandLineArgs()[0];
            }

            string commandLineArgsString;
            if (options.RestartArgs != null)
            {
                commandLineArgsString = options.RestartArgs ?? string.Empty;
            }
            else
            {
                commandLineArgsString = string.Join(
                    ' ',
                    Environment.GetCommandLineArgs().Skip(1).Select(NormalizeCommandLineArgument));
            }

            _logger.LogInformation("Executable: {0}", module);
            _logger.LogInformation("Arguments: {0}", commandLineArgsString);

            Process.Start(module, commandLineArgsString);
        }

        private static string NormalizeCommandLineArgument(string arg)
        {
            if (!arg.Contains(" ", StringComparison.OrdinalIgnoreCase))
            {
                return arg;
            }

            return "\"" + arg + "\"";
        }
    }
}<|MERGE_RESOLUTION|>--- conflicted
+++ resolved
@@ -262,11 +262,8 @@
                         }
                     }
                 })
-<<<<<<< HEAD
                 .ConfigureAppConfiguration(config => config.ConfigureAppConfiguration(appPaths))
-=======
                 .UseSerilog()
->>>>>>> 5276c75c
                 .UseContentRoot(appHost.ContentRoot)
                 .ConfigureServices(services =>
                 {
